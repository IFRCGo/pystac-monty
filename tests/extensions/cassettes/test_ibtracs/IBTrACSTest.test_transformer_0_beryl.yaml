interactions:
- request:
    body: null
    headers:
      Accept:
      - '*/*'
      Accept-Encoding:
      - gzip, deflate
      Connection:
      - keep-alive
      User-Agent:
      - python-requests/2.32.3
    method: GET
    uri: https://raw.githubusercontent.com/IFRCGo/monty-stac-extension/refs/heads/main/json-schema/schema.json
  response:
    body:
      string: !!binary |
        H4sIAAAAAAAAA9UZ2XLbNvDdX4EyfrBnbEk+lE78knHSdOqHTD1JnpoDA5ErEQ5IsAComHH1710e
        kngANOU4HdeTQ8Ye2HsXq7s9Qrx97YcQMe+CeKExycV4fKNlfFyejqRajAPF5uZ48uu4PHvmHRV0
        PFjTaCTic+Uv5GjBTZjORlyOIxmbbLycjE5Gk4pylHOuyA03AnIGb3M88ubWQKy5jEtoANpXPDH5
        AeK8/3D5mrQQyVwqUgCuDESasDgof30thQA/J9WjkpuM4c858vmIvxByV/yba+DLKILY5Dd8CLkm
        +MeEQEphW/xLVgUdE6LGrs6yZKsgh3rPxgHMecwLScbaMJ/CWnjtbShWR3Y2JksK+8jZDWrjHdVh
        Cv5OuYKgIcSW6qh5liiZgDIcarcS8rnBsYZz0ZBjK0nzFM991KMw3u/ATKrAayCs3FJYeHVtajPK
        Br3uunelMcicgwg0CSH/jL7L3UauN7eOWmapODlNucEoAvnCl2lsVEZ9ibFpZbVBDdl3poIhmL5U
        imIeOZCUFE2frX8+d85WXRZ2w1mDszRd96Yf4+oQf9U6aSpTh24/rz+VuJVYOydypzIU1P/DdF7y
        AFQ7tjzBfRQHflKSb43nDXGYwwyDImXj7a2P4qzXR/cHQP5rVSF4TN6nUcRUXhXIq4ygKCwV5ojI
        WGQEafyvJT3cco0u9oHIeXGwteARmaWGxNLUL6qw9Ib7UD9vKB7mvC25xYO9FW5gdbNVth9P471K
        R68WCxsNvHaKbVVzJZNd1Q6jTnQ5TNsjQUMKphTLmp7GrDGMd0jq+bTz4OT1mnRVr4xeVdAv7DWy
        nKQSTEV+C0GVFlsruqzrMlMZG5BwjXFB4zSagXLZiscGFgi2FQprLA63Oc/HNGdhQ2cqHi86xZQZ
        A6oYMr8cfLw8/uvz3dnq8J/LVy/226h1CyI8rzGM6AR8zgTJhd3UmctZBpwwBYykGg08y8jVb29f
        OxzYMUAjy/57/U9XBy8vPn0K7s5X+4d3k6MTtMfBR3b8PTfNsftDjlUxONwfqut6AnKoWQl9v7EC
        wHwTLja7NV1fpFj11cNK8ZrYUohdSrUUK3A1LEFxk9ElE6m1Ma+5Vfk2jFuKVfbRRBNsBm2T78wN
        tOERM0BdA4h9YmiSuVtPw28sCApyJq7rHjQqhZ4I41HCfPOACOsNE5R9IVU2wHztbuwButzezBOQ
        iWgPjOV9KIu1sX+TWNOsHd9+7IdcBApiOqHnvfApfdELP5nQk34OJ1N6YuXBApzW6OmEnloZVOAp
        Pe2hPpvQsx7qsyk966E+R+17qM+n9LyHejqh0x7q6ZROe6ifT+hzKzV2cVAis3o5BBB+yLii2JE6
        T4cCR0kW2AEY999YZoUtUxGDYjMBFKJEyKzokBbEWYpexXC23wDFWKTS4n2BnU8bK14odcINE1Yg
        jkpS2kEQpJhwBWsUz6G/kD4T1E8Vxp5vteJCyNk9KE0mlAU3Axi50FIdYMX2sYbgLGlNFeze9nxn
        PKALyF0jbOB86KT5kKo4PmPWazcbUt4msdiCbUmBT2eUTWMPt8pgJLqKsvkcK6OdPpQYjaG07B5a
        r4lW03D1iodXzjQuJjkcha2CpnGfGgGL2MIBQtspmdmBicSnhcHxUWS0h8f6aloYtBcjwInGt+bf
        BoXHbqQAmAmtzYBrbbNoHiXxTarsgsOS+SlzGE1BniuuwMLrXEGnQxCYw1hvQC1cebhGwpk4kYqp
        XiQh4wX+H9nVozHYBTEM73eFBNcqTRzAvL7Z0yECAdpanZBhIphfODCf2O2BsMXKn633Y7kjqjez
        64Hbm998EWICUMX1190y/FHG3seYdn/CfNq6ofldx27C7jrqzrF31mbdvRbp+jl47Xjpfzl4+Us5
        FB+2B+H66/ha4RMhNmQrBIksK4fuwm8ryL3yrzcdLv+4ekG3B+CcjhwaFQLfONgcg9ZhhA9yIWAj
        d2MZXS3rHRuXdzmw0nojSfNrqfzHadF3MAdVLCLfLNsDluO7k4GByjUtnNUbo8N5qbWg7kDdJr5z
        SVzT/L1M1dNXWxdSPpbOfxQ7jcfVttyTPJaEV8Wb+HElLN/ZgyS0JuDGpbUcdK0s28laHPbs1iIe
        X1XrtdNdF72dOLtvedtIoyemjDW/ByhUJcgT06abtgNUqTLp56pysvPXCZ38fuiKOWK3Gynut0aV
        tU/MGt1a4nTsXv53tfcv3WxK+wwjAAA=
    headers:
      Accept-Ranges:
      - bytes
      Access-Control-Allow-Origin:
      - '*'
      Cache-Control:
      - max-age=300
      Connection:
      - keep-alive
      Content-Encoding:
      - gzip
      Content-Length:
      - '1676'
      Content-Security-Policy:
      - default-src 'none'; style-src 'unsafe-inline'; sandbox
      Content-Type:
      - text/plain; charset=utf-8
      Cross-Origin-Resource-Policy:
      - cross-origin
      Date:
<<<<<<< HEAD
      - Mon, 24 Mar 2025 12:24:10 GMT
      ETag:
      - W/"46b2d208ff47c76f665a58d5a9a82972e12d5066b8f0fcb6b2e3a510105e1d7a"
      Expires:
      - Mon, 24 Mar 2025 12:29:10 GMT
=======
      - Mon, 24 Mar 2025 12:37:35 GMT
      ETag:
      - W/"46b2d208ff47c76f665a58d5a9a82972e12d5066b8f0fcb6b2e3a510105e1d7a"
      Expires:
      - Mon, 24 Mar 2025 12:42:35 GMT
>>>>>>> e126288a
      Source-Age:
      - '0'
      Strict-Transport-Security:
      - max-age=31536000
      Vary:
      - Authorization,Accept-Encoding,Origin
      Via:
      - 1.1 varnish
      X-Cache:
      - MISS
      X-Cache-Hits:
      - '0'
      X-Content-Type-Options:
      - nosniff
      X-Fastly-Request-ID:
<<<<<<< HEAD
      - b3394f0b144a845cf34283727061fe26ee7812ad
=======
      - b856fc2e3bc9c37394c3f9d9f292ddaf79b919c4
>>>>>>> e126288a
      X-Frame-Options:
      - deny
      X-GitHub-Request-Id:
      - CE5C:2FE542:20CBED:2451F2:67E14EE9
      X-Served-By:
<<<<<<< HEAD
      - cache-par-lfpg1960028-PAR
      X-Timer:
      - S1742819050.988494,VS0,VE232
=======
      - cache-par-lfpg1960090-PAR
      X-Timer:
      - S1742819855.070623,VS0,VE223
>>>>>>> e126288a
      X-XSS-Protection:
      - 1; mode=block
    status:
      code: 200
      message: OK
version: 1<|MERGE_RESOLUTION|>--- conflicted
+++ resolved
@@ -65,19 +65,11 @@
       Cross-Origin-Resource-Policy:
       - cross-origin
       Date:
-<<<<<<< HEAD
-      - Mon, 24 Mar 2025 12:24:10 GMT
-      ETag:
-      - W/"46b2d208ff47c76f665a58d5a9a82972e12d5066b8f0fcb6b2e3a510105e1d7a"
-      Expires:
-      - Mon, 24 Mar 2025 12:29:10 GMT
-=======
       - Mon, 24 Mar 2025 12:37:35 GMT
       ETag:
       - W/"46b2d208ff47c76f665a58d5a9a82972e12d5066b8f0fcb6b2e3a510105e1d7a"
       Expires:
       - Mon, 24 Mar 2025 12:42:35 GMT
->>>>>>> e126288a
       Source-Age:
       - '0'
       Strict-Transport-Security:
@@ -93,25 +85,15 @@
       X-Content-Type-Options:
       - nosniff
       X-Fastly-Request-ID:
-<<<<<<< HEAD
-      - b3394f0b144a845cf34283727061fe26ee7812ad
-=======
       - b856fc2e3bc9c37394c3f9d9f292ddaf79b919c4
->>>>>>> e126288a
       X-Frame-Options:
       - deny
       X-GitHub-Request-Id:
       - CE5C:2FE542:20CBED:2451F2:67E14EE9
       X-Served-By:
-<<<<<<< HEAD
-      - cache-par-lfpg1960028-PAR
-      X-Timer:
-      - S1742819050.988494,VS0,VE232
-=======
       - cache-par-lfpg1960090-PAR
       X-Timer:
       - S1742819855.070623,VS0,VE223
->>>>>>> e126288a
       X-XSS-Protection:
       - 1; mode=block
     status:
