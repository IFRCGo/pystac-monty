--- conflicted
+++ resolved
@@ -63,11 +63,7 @@
       Content-Type:
       - text/html; charset=utf-8
       Date:
-<<<<<<< HEAD
-      - Wed, 05 Feb 2025 04:47:05 GMT
-=======
       - Wed, 05 Feb 2025 15:05:17 GMT
->>>>>>> 3d4c460f
       Location:
       - https://raw.githubusercontent.com/IFRCGo/monty-stac-extension/refs/heads/main/examples/reference-events/20241027T150000-ESP-HM-FLOOD-001-GCDB.json
       Referrer-Policy:
@@ -84,11 +80,7 @@
       X-Frame-Options:
       - deny
       X-GitHub-Request-Id:
-<<<<<<< HEAD
-      - A82C:285773:2D34B6:36AF30:67A2ED48
-=======
       - AE24:38CF4F:72F816:75552E:67A37E2D
->>>>>>> 3d4c460f
       X-XSS-Protection:
       - '0'
     status:
@@ -140,15 +132,6 @@
       Cross-Origin-Resource-Policy:
       - cross-origin
       Date:
-<<<<<<< HEAD
-      - Wed, 05 Feb 2025 04:47:05 GMT
-      ETag:
-      - W/"9ea00a9c7f61dc2525a639d3eb02e28ad07aa9640d8cd88adb98221401aced31"
-      Expires:
-      - Wed, 05 Feb 2025 04:52:05 GMT
-      Source-Age:
-      - '238'
-=======
       - Wed, 05 Feb 2025 15:05:18 GMT
       ETag:
       - W/"9ea00a9c7f61dc2525a639d3eb02e28ad07aa9640d8cd88adb98221401aced31"
@@ -156,7 +139,6 @@
       - Wed, 05 Feb 2025 15:10:18 GMT
       Source-Age:
       - '0'
->>>>>>> 3d4c460f
       Strict-Transport-Security:
       - max-age=31536000
       Vary:
@@ -170,17 +152,6 @@
       X-Content-Type-Options:
       - nosniff
       X-Fastly-Request-ID:
-<<<<<<< HEAD
-      - d54d5c9cc54ef3f2d9824a098408c6406c250674
-      X-Frame-Options:
-      - deny
-      X-GitHub-Request-Id:
-      - 2F00:61137:4EA42:890FF:67A2E908
-      X-Served-By:
-      - cache-del21745-DEL
-      X-Timer:
-      - S1738730825.482457,VS0,VE1
-=======
       - 79274e007e3b54a4fb011b11f3ab84cdd3ff3f30
       X-Frame-Options:
       - deny
@@ -190,7 +161,6 @@
       - cache-par-lfpg1960038-PAR
       X-Timer:
       - S1738767918.106088,VS0,VE808
->>>>>>> 3d4c460f
       X-XSS-Protection:
       - 1; mode=block
     status:
@@ -259,15 +229,6 @@
       Cross-Origin-Resource-Policy:
       - cross-origin
       Date:
-<<<<<<< HEAD
-      - Wed, 05 Feb 2025 04:47:05 GMT
-      ETag:
-      - W/"b33c1fbdcf3ad1d695f3e36fdab8b596af3be63d4a4ab1a26b189a8079c281ea"
-      Expires:
-      - Wed, 05 Feb 2025 04:52:05 GMT
-      Source-Age:
-      - '295'
-=======
       - Wed, 05 Feb 2025 15:05:19 GMT
       ETag:
       - W/"b33c1fbdcf3ad1d695f3e36fdab8b596af3be63d4a4ab1a26b189a8079c281ea"
@@ -275,7 +236,6 @@
       - Wed, 05 Feb 2025 15:10:19 GMT
       Source-Age:
       - '222'
->>>>>>> 3d4c460f
       Strict-Transport-Security:
       - max-age=31536000
       Vary:
@@ -285,21 +245,6 @@
       X-Cache:
       - HIT
       X-Cache-Hits:
-<<<<<<< HEAD
-      - '16'
-      X-Content-Type-Options:
-      - nosniff
-      X-Fastly-Request-ID:
-      - 740112e6d4e60f4aac250d99c1d748105a5733ed
-      X-Frame-Options:
-      - deny
-      X-GitHub-Request-Id:
-      - 2951:08D8:14F76:1EEAF:67A2E897
-      X-Served-By:
-      - cache-del21732-DEL
-      X-Timer:
-      - S1738730826.612372,VS0,VE0
-=======
       - '3'
       X-Content-Type-Options:
       - nosniff
@@ -313,7 +258,6 @@
       - cache-par-lfpg1960024-PAR
       X-Timer:
       - S1738767919.128183,VS0,VE0
->>>>>>> 3d4c460f
       X-XSS-Protection:
       - 1; mode=block
     status:
