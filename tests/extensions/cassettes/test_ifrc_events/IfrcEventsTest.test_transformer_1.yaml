interactions:
- request:
    body: null
    headers:
      Accept:
      - '*/*'
      Accept-Encoding:
      - gzip, deflate
      Connection:
      - keep-alive
      User-Agent:
      - python-requests/2.32.3
    method: GET
    uri: https://github.com/IFRCGo/monty-stac-extension/raw/refs/heads/main/examples/ifrcevent-events/ifrcevent-events.json
  response:
    body:
      string: ''
    headers:
      Access-Control-Allow-Origin:
      - ''
      Cache-Control:
      - no-cache
      Content-Length:
      - '0'
      Content-Security-Policy:
      - 'default-src ''none''; base-uri ''self''; child-src github.com/assets-cdn/worker/
        github.com/webpack/ github.com/assets/ gist.github.com/assets-cdn/worker/;
        connect-src ''self'' uploads.github.com www.githubstatus.com collector.github.com
        raw.githubusercontent.com api.github.com github-cloud.s3.amazonaws.com github-production-repository-file-5c1aeb.s3.amazonaws.com
        github-production-upload-manifest-file-7fdce7.s3.amazonaws.com github-production-user-asset-6210df.s3.amazonaws.com
        *.rel.tunnels.api.visualstudio.com wss://*.rel.tunnels.api.visualstudio.com
        objects-origin.githubusercontent.com copilot-proxy.githubusercontent.com proxy.individual.githubcopilot.com
        proxy.business.githubcopilot.com proxy.enterprise.githubcopilot.com *.actions.githubusercontent.com
        wss://*.actions.githubusercontent.com productionresultssa0.blob.core.windows.net/
        productionresultssa1.blob.core.windows.net/ productionresultssa2.blob.core.windows.net/
        productionresultssa3.blob.core.windows.net/ productionresultssa4.blob.core.windows.net/
        productionresultssa5.blob.core.windows.net/ productionresultssa6.blob.core.windows.net/
        productionresultssa7.blob.core.windows.net/ productionresultssa8.blob.core.windows.net/
        productionresultssa9.blob.core.windows.net/ productionresultssa10.blob.core.windows.net/
        productionresultssa11.blob.core.windows.net/ productionresultssa12.blob.core.windows.net/
        productionresultssa13.blob.core.windows.net/ productionresultssa14.blob.core.windows.net/
        productionresultssa15.blob.core.windows.net/ productionresultssa16.blob.core.windows.net/
        productionresultssa17.blob.core.windows.net/ productionresultssa18.blob.core.windows.net/
        productionresultssa19.blob.core.windows.net/ github-production-repository-image-32fea6.s3.amazonaws.com
        github-production-release-asset-2e65be.s3.amazonaws.com insights.github.com
        wss://alive.github.com api.githubcopilot.com api.individual.githubcopilot.com
        api.business.githubcopilot.com api.enterprise.githubcopilot.com; font-src
        github.githubassets.com; form-action ''self'' github.com gist.github.com copilot-workspace.githubnext.com
        objects-origin.githubusercontent.com; frame-ancestors ''none''; frame-src
        viewscreen.githubusercontent.com notebooks.githubusercontent.com; img-src
        ''self'' data: blob: github.githubassets.com media.githubusercontent.com camo.githubusercontent.com
        identicons.github.com avatars.githubusercontent.com private-avatars.githubusercontent.com
        github-cloud.s3.amazonaws.com objects.githubusercontent.com secured-user-images.githubusercontent.com/
        user-images.githubusercontent.com/ private-user-images.githubusercontent.com
        opengraph.githubassets.com github-production-user-asset-6210df.s3.amazonaws.com
        customer-stories-feed.github.com spotlights-feed.github.com objects-origin.githubusercontent.com
        *.githubusercontent.com; manifest-src ''self''; media-src github.com user-images.githubusercontent.com/
        secured-user-images.githubusercontent.com/ private-user-images.githubusercontent.com
        github-production-user-asset-6210df.s3.amazonaws.com gist.github.com; script-src
        github.githubassets.com; style-src ''unsafe-inline'' github.githubassets.com;
        upgrade-insecure-requests; worker-src github.com/assets-cdn/worker/ github.com/webpack/
        github.com/assets/ gist.github.com/assets-cdn/worker/'
      Content-Type:
      - text/html; charset=utf-8
      Date:
<<<<<<< HEAD
      - Tue, 25 Feb 2025 17:00:04 GMT
      Location:
      - https://raw.githubusercontent.com/IFRCGo/monty-stac-extension/refs/heads/main/examples/ifrcevent-events/ifrcevent-events.json
      Referrer-Policy:
      - no-referrer-when-downgrade
      Server:
      - GitHub.com
=======
      - Thu, 27 Feb 2025 09:22:58 GMT
      ETag:
      - W/"73c94001f285a8d8c55fd6c4ed7da5146dc53082e6e9759db58603933de3430e"
      Expires:
      - Thu, 27 Feb 2025 09:27:58 GMT
      Source-Age:
      - '2'
>>>>>>> 5da4fb81
      Strict-Transport-Security:
      - max-age=31536000; includeSubdomains; preload
      Vary:
<<<<<<< HEAD
      - X-PJAX, X-PJAX-Container, Turbo-Visit, Turbo-Frame, Accept-Encoding, Accept,
        X-Requested-With
      X-Content-Type-Options:
      - nosniff
      X-Frame-Options:
      - deny
      X-GitHub-Request-Id:
      - AFA1:1B0FB6:162F9FA:16A5E58:67BDF715
=======
      - Authorization,Accept-Encoding,Origin
      Via:
      - 1.1 varnish
      X-Cache:
      - HIT
      X-Cache-Hits:
      - '8'
      X-Content-Type-Options:
      - nosniff
      X-Fastly-Request-ID:
      - dfa61f66eef10f75f44ffd2e353ac7b3b86acb0a
      X-Frame-Options:
      - deny
      X-GitHub-Request-Id:
      - 1824:49C9F:25B506:60C1B2:67C026AB
      X-Served-By:
      - cache-del21730-DEL
      X-Timer:
      - S1740648178.303967,VS0,VE0
>>>>>>> 5da4fb81
      X-XSS-Protection:
      - '0'
    status:
      code: 302
      message: Found
- request:
    body: null
    headers:
      Accept:
      - '*/*'
      Accept-Encoding:
      - gzip, deflate
      Connection:
      - keep-alive
      User-Agent:
      - python-requests/2.32.3
    method: GET
    uri: https://raw.githubusercontent.com/IFRCGo/monty-stac-extension/refs/heads/main/examples/ifrcevent-events/ifrcevent-events.json
  response:
    body:
      string: !!binary |
        H4sIAAAAAAAAA3VUW2+bMBR+51dYfi5g0rRbeNoUdeseVk1rnzpFlQNO8OoLsg1LFuW/zzbUQMok
        ZDjnO+c7V3OKAIDa4OKlJUpTKWAOYJagBMGrAJGDIcKB2qK/rNoClTG1ztOU7lSxl8memqrZJlSm
        XApzTFuUWJZUFxXhOPmtLbH123hOc6yJC7OWjJHCuKBeT0undYSkJcLE/tQdZqhh3unbl59r8Cgb
        awTuRgYl0YWitelL+AyKwA7kDng33bl1vIBJXJISUGEk+O6S7ogYLWyxPlYjXoX802enJCOj+j2J
        R1yXPPFQYa1kS0vb0GB/8qeFBOahjvhuRPIuhFdZprIpiIK9ahOMG8Ucz9sc7Axc5xKp9unAaJtP
        vRnln97gjuockvXTNdbo1BdTY0MxCwqr2m7lYZLX8AVAnH1EV2N5NREv0BUKwiYav899Lw3htVTT
        +HZGRLVeN58DXCCEYpTZ5wmh3D/PcBxXNIz9L3LUR4e64Rwr6ofQd6PEhhjqZxbS4VRQ3nDX1wXK
        bmJ0Gy+uZ+JCjg8jw1WMPsQZesqu8+Uyv7l9hpPCL6c/WbHJkoU1gP6y5YVshFHHl0KWU4b1/cPg
        //jjYc65wn+xKt/7fr23Lc0Gdy8vLuRlzxg6yKh4ndn6SpHd3OXu/gzDBSB+WTVhu9GWRufoH3M0
        liKnBAAA
    headers:
      Accept-Ranges:
      - bytes
      Access-Control-Allow-Origin:
      - '*'
      Cache-Control:
      - max-age=300
      Connection:
      - keep-alive
      Content-Encoding:
      - gzip
      Content-Length:
      - '519'
      Content-Security-Policy:
      - default-src 'none'; style-src 'unsafe-inline'; sandbox
      Content-Type:
      - text/plain; charset=utf-8
      Cross-Origin-Resource-Policy:
      - cross-origin
      Date:
<<<<<<< HEAD
      - Tue, 25 Feb 2025 17:00:05 GMT
      ETag:
      - W/"73c94001f285a8d8c55fd6c4ed7da5146dc53082e6e9759db58603933de3430e"
      Expires:
      - Tue, 25 Feb 2025 17:05:05 GMT
      Source-Age:
      - '1'
=======
      - Thu, 27 Feb 2025 09:22:58 GMT
      ETag:
      - W/"73c94001f285a8d8c55fd6c4ed7da5146dc53082e6e9759db58603933de3430e"
      Expires:
      - Thu, 27 Feb 2025 09:27:58 GMT
      Source-Age:
      - '2'
      Strict-Transport-Security:
      - max-age=31536000
      Vary:
      - Authorization,Accept-Encoding,Origin
      Via:
      - 1.1 varnish
      X-Cache:
      - HIT
      X-Cache-Hits:
      - '1'
      X-Content-Type-Options:
      - nosniff
      X-Fastly-Request-ID:
      - c9ae71e1a3517b8b7673c0c5884c386d957c1047
      X-Frame-Options:
      - deny
      X-GitHub-Request-Id:
      - 1824:49C9F:25B506:60C1B2:67C026AB
      X-Served-By:
      - cache-del21742-DEL
      X-Timer:
      - S1740648178.433961,VS0,VE1
      X-XSS-Protection:
      - 1; mode=block
    status:
      code: 200
      message: OK
- request:
    body: null
    headers:
      Accept:
      - '*/*'
      Accept-Encoding:
      - gzip, deflate
      Connection:
      - keep-alive
      User-Agent:
      - python-requests/2.32.3
    method: GET
    uri: https://raw.githubusercontent.com/IFRCGo/monty-stac-extension/refs/heads/feature/collection-ifrc-event/examples/ifrcevent-impacts/ifrcevent_impacts.json
  response:
    body:
      string: !!binary |
        H4sIAAAAAAAAA3VUW2+bMBR+z6+w/FzApGm38LQp2tY+rJrWPnWKKsc4wasvyDYsWZT/PttQA2km
        WcA53znfuZrjDABoLCYvLdWGKQkLAPMUpQheRYjuLZUeNA795dQOqKytTZFlbKvJTqU7ZqtmkzKV
        CSXtIWtR6lgyQyoqcPrbOGLntw6c9lBTH2alOKfE+qBBz0qv9YS0pdImTNSYWNOBllkevO6//lyB
        R9U4K3A/tiipIZrVti/iMyCRH6gtCH6m8wv8BnCFS1oCJq0C333aHRFnxJUbgjXyVao/fX5acTrq
        QMcVIJ98SGUostaqZaXraXQ4hqeDJBaxkuSLT6UneRcjqBxT2RCqYa9aR+NGc8/zNgo3Bt+8VOld
        NjC6/rNgxsSnN7ijOsVkw4CtMzr2pdXYMsyjwqk2G7Wf5DV8AZDkH9HVWF5OxDN0iaKwno3fp76X
        lopa6Wl8NySq26C7nAOcI4QSlLvzhFARzjMcx5UN5/+LPOujQ9MIgTULQ+i7UWJLLQszi+kIJplo
        hO/rHOU3CbpN5tcX4kKB9yPDZYI+JDl6yq+LxaK4uX2Gk8LPpz/dscmWxT2A4cIVRDXS6sMLUeWU
        YnX3MPg//ni45Fzhv1iX732/3bme5oN7kOdn8qJnjC3kTL5eWPtK0+3FC979HoYrQMO6Gsq3oz2d
        nWb/AL0aH7KsBAAA
    headers:
      Accept-Ranges:
      - bytes
      Access-Control-Allow-Origin:
      - '*'
      Cache-Control:
      - max-age=300
      Connection:
      - keep-alive
      Content-Encoding:
      - gzip
      Content-Length:
      - '525'
      Content-Security-Policy:
      - default-src 'none'; style-src 'unsafe-inline'; sandbox
      Content-Type:
      - text/plain; charset=utf-8
      Cross-Origin-Resource-Policy:
      - cross-origin
      Date:
      - Thu, 27 Feb 2025 09:22:58 GMT
      ETag:
      - W/"93ddd202eb0069128f9e634bf90bc6d2b9b174d5d96a1b7f10004f2911f60f3f"
      Expires:
      - Thu, 27 Feb 2025 09:27:58 GMT
      Source-Age:
      - '2'
      Strict-Transport-Security:
      - max-age=31536000
      Vary:
      - Authorization,Accept-Encoding,Origin
      Via:
      - 1.1 varnish
      X-Cache:
      - HIT
      X-Cache-Hits:
      - '1'
      X-Content-Type-Options:
      - nosniff
      X-Fastly-Request-ID:
      - f8cf0f479ea296f0d6ce936905f41756916152c9
      X-Frame-Options:
      - deny
      X-GitHub-Request-Id:
      - E86B:2BA30C:181C7:32A0D:67C026A7
      X-Served-By:
      - cache-del21724-DEL
      X-Timer:
      - S1740648179.565969,VS0,VE1
      X-XSS-Protection:
      - 1; mode=block
    status:
      code: 200
      message: OK
- request:
    body: null
    headers:
      Accept:
      - '*/*'
      Accept-Encoding:
      - gzip, deflate
      Connection:
      - keep-alive
      User-Agent:
      - python-requests/2.32.3
    method: GET
    uri: https://raw.githubusercontent.com/IFRCGo/monty-stac-extension/refs/heads/feature/collection-ifrc-event/examples/ifrcevent-impacts/ifrcevent_impacts.json
  response:
    body:
      string: !!binary |
        H4sIAAAAAAAAA3VUW2+bMBR+z6+w/FzApGm38LQp2tY+rJrWPnWKKsc4wasvyDYsWZT/PttQA2km
        WcA53znfuZrjDABoLCYvLdWGKQkLAPMUpQheRYjuLZUeNA795dQOqKytTZFlbKvJTqU7ZqtmkzKV
        CSXtIWtR6lgyQyoqcPrbOGLntw6c9lBTH2alOKfE+qBBz0qv9YS0pdImTNSYWNOBllkevO6//lyB
        R9U4K3A/tiipIZrVti/iMyCRH6gtCH6m8wv8BnCFS1oCJq0C333aHRFnxJUbgjXyVao/fX5acTrq
        QMcVIJ98SGUostaqZaXraXQ4hqeDJBaxkuSLT6UneRcjqBxT2RCqYa9aR+NGc8/zNgo3Bt+8VOld
        NjC6/rNgxsSnN7ijOsVkw4CtMzr2pdXYMsyjwqk2G7Wf5DV8AZDkH9HVWF5OxDN0iaKwno3fp76X
        lopa6Wl8NySq26C7nAOcI4QSlLvzhFARzjMcx5UN5/+LPOujQ9MIgTULQ+i7UWJLLQszi+kIJplo
        hO/rHOU3CbpN5tcX4kKB9yPDZYI+JDl6yq+LxaK4uX2Gk8LPpz/dscmWxT2A4cIVRDXS6sMLUeWU
        YnX3MPg//ni45Fzhv1iX732/3bme5oN7kOdn8qJnjC3kTL5eWPtK0+3FC979HoYrQMO6Gsq3oz2d
        nWb/AL0aH7KsBAAA
    headers:
      Accept-Ranges:
      - bytes
      Access-Control-Allow-Origin:
      - '*'
      Cache-Control:
      - max-age=300
      Connection:
      - keep-alive
      Content-Encoding:
      - gzip
      Content-Length:
      - '525'
      Content-Security-Policy:
      - default-src 'none'; style-src 'unsafe-inline'; sandbox
      Content-Type:
      - text/plain; charset=utf-8
      Cross-Origin-Resource-Policy:
      - cross-origin
      Date:
      - Thu, 27 Feb 2025 09:22:58 GMT
      ETag:
      - W/"93ddd202eb0069128f9e634bf90bc6d2b9b174d5d96a1b7f10004f2911f60f3f"
      Expires:
      - Thu, 27 Feb 2025 09:27:58 GMT
      Source-Age:
      - '2'
>>>>>>> 5da4fb81
      Strict-Transport-Security:
      - max-age=31536000
      Vary:
      - Authorization,Accept-Encoding,Origin
      Via:
      - 1.1 varnish
      X-Cache:
      - HIT
      X-Cache-Hits:
      - '2'
      X-Content-Type-Options:
      - nosniff
      X-Fastly-Request-ID:
<<<<<<< HEAD
      - 4fdccd55024880f73bfe4f8720f70923fd61a276
      X-Frame-Options:
      - deny
      X-GitHub-Request-Id:
      - 6514:199336:3722A3:3CD03B:67BDF5D9
      X-Served-By:
      - cache-mrs1050089-MRS
      X-Timer:
      - S1740502806.670973,VS0,VE1
=======
      - 24488514233ed4436afc51e711e9ed3cb8764217
      X-Frame-Options:
      - deny
      X-GitHub-Request-Id:
      - E86B:2BA30C:181C7:32A0D:67C026A7
      X-Served-By:
      - cache-del21741-DEL
      X-Timer:
      - S1740648179.694209,VS0,VE0
>>>>>>> 5da4fb81
      X-XSS-Protection:
      - 1; mode=block
    status:
      code: 200
      message: OK
- request:
    body: null
    headers:
      Accept:
      - '*/*'
      Accept-Encoding:
      - gzip, deflate
      Connection:
      - keep-alive
      User-Agent:
      - python-requests/2.32.3
    method: GET
    uri: https://github.com/IFRCGo/monty-stac-extension/raw/refs/heads/main/examples/ifrcevent-impacts/ifrcevent-impacts.json
  response:
    body:
      string: ''
    headers:
      Access-Control-Allow-Origin:
      - ''
      Cache-Control:
      - no-cache
      Content-Length:
      - '0'
      Content-Security-Policy:
      - 'default-src ''none''; base-uri ''self''; child-src github.com/assets-cdn/worker/
        github.com/webpack/ github.com/assets/ gist.github.com/assets-cdn/worker/;
        connect-src ''self'' uploads.github.com www.githubstatus.com collector.github.com
        raw.githubusercontent.com api.github.com github-cloud.s3.amazonaws.com github-production-repository-file-5c1aeb.s3.amazonaws.com
        github-production-upload-manifest-file-7fdce7.s3.amazonaws.com github-production-user-asset-6210df.s3.amazonaws.com
        *.rel.tunnels.api.visualstudio.com wss://*.rel.tunnels.api.visualstudio.com
        objects-origin.githubusercontent.com copilot-proxy.githubusercontent.com proxy.individual.githubcopilot.com
        proxy.business.githubcopilot.com proxy.enterprise.githubcopilot.com *.actions.githubusercontent.com
        wss://*.actions.githubusercontent.com productionresultssa0.blob.core.windows.net/
        productionresultssa1.blob.core.windows.net/ productionresultssa2.blob.core.windows.net/
        productionresultssa3.blob.core.windows.net/ productionresultssa4.blob.core.windows.net/
        productionresultssa5.blob.core.windows.net/ productionresultssa6.blob.core.windows.net/
        productionresultssa7.blob.core.windows.net/ productionresultssa8.blob.core.windows.net/
        productionresultssa9.blob.core.windows.net/ productionresultssa10.blob.core.windows.net/
        productionresultssa11.blob.core.windows.net/ productionresultssa12.blob.core.windows.net/
        productionresultssa13.blob.core.windows.net/ productionresultssa14.blob.core.windows.net/
        productionresultssa15.blob.core.windows.net/ productionresultssa16.blob.core.windows.net/
        productionresultssa17.blob.core.windows.net/ productionresultssa18.blob.core.windows.net/
        productionresultssa19.blob.core.windows.net/ github-production-repository-image-32fea6.s3.amazonaws.com
        github-production-release-asset-2e65be.s3.amazonaws.com insights.github.com
        wss://alive.github.com api.githubcopilot.com api.individual.githubcopilot.com
        api.business.githubcopilot.com api.enterprise.githubcopilot.com; font-src
        github.githubassets.com; form-action ''self'' github.com gist.github.com copilot-workspace.githubnext.com
        objects-origin.githubusercontent.com; frame-ancestors ''none''; frame-src
        viewscreen.githubusercontent.com notebooks.githubusercontent.com; img-src
        ''self'' data: blob: github.githubassets.com media.githubusercontent.com camo.githubusercontent.com
        identicons.github.com avatars.githubusercontent.com private-avatars.githubusercontent.com
        github-cloud.s3.amazonaws.com objects.githubusercontent.com secured-user-images.githubusercontent.com/
        user-images.githubusercontent.com/ private-user-images.githubusercontent.com
        opengraph.githubassets.com github-production-user-asset-6210df.s3.amazonaws.com
        customer-stories-feed.github.com spotlights-feed.github.com objects-origin.githubusercontent.com
        *.githubusercontent.com; manifest-src ''self''; media-src github.com user-images.githubusercontent.com/
        secured-user-images.githubusercontent.com/ private-user-images.githubusercontent.com
        github-production-user-asset-6210df.s3.amazonaws.com gist.github.com; script-src
        github.githubassets.com; style-src ''unsafe-inline'' github.githubassets.com;
        upgrade-insecure-requests; worker-src github.com/assets-cdn/worker/ github.com/webpack/
        github.com/assets/ gist.github.com/assets-cdn/worker/'
      Content-Type:
      - text/html; charset=utf-8
      Date:
<<<<<<< HEAD
      - Tue, 25 Feb 2025 17:00:05 GMT
      Location:
      - https://raw.githubusercontent.com/IFRCGo/monty-stac-extension/refs/heads/main/examples/ifrcevent-impacts/ifrcevent-impacts.json
      Referrer-Policy:
      - no-referrer-when-downgrade
      Server:
      - GitHub.com
=======
      - Thu, 27 Feb 2025 09:22:58 GMT
      ETag:
      - W/"93ddd202eb0069128f9e634bf90bc6d2b9b174d5d96a1b7f10004f2911f60f3f"
      Expires:
      - Thu, 27 Feb 2025 09:27:58 GMT
      Source-Age:
      - '2'
>>>>>>> 5da4fb81
      Strict-Transport-Security:
      - max-age=31536000; includeSubdomains; preload
      Vary:
<<<<<<< HEAD
      - X-PJAX, X-PJAX-Container, Turbo-Visit, Turbo-Frame, Accept-Encoding, Accept,
        X-Requested-With
      X-Content-Type-Options:
      - nosniff
      X-Frame-Options:
      - deny
      X-GitHub-Request-Id:
      - B061:4D50F:1620A0B:1696B70:67BDF715
=======
      - Authorization,Accept-Encoding,Origin
      Via:
      - 1.1 varnish
      X-Cache:
      - HIT
      X-Cache-Hits:
      - '1'
      X-Content-Type-Options:
      - nosniff
      X-Fastly-Request-ID:
      - 85e124a2304111c695facdd718924edc14e4c0bc
      X-Frame-Options:
      - deny
      X-GitHub-Request-Id:
      - E86B:2BA30C:181C7:32A0D:67C026A7
      X-Served-By:
      - cache-del21737-DEL
      X-Timer:
      - S1740648179.819834,VS0,VE2
>>>>>>> 5da4fb81
      X-XSS-Protection:
      - '0'
    status:
      code: 302
      message: Found
- request:
    body: null
    headers:
      Accept:
      - '*/*'
      Accept-Encoding:
      - gzip, deflate
      Connection:
      - keep-alive
      User-Agent:
      - python-requests/2.32.3
    method: GET
    uri: https://raw.githubusercontent.com/IFRCGo/monty-stac-extension/refs/heads/main/examples/ifrcevent-impacts/ifrcevent-impacts.json
  response:
    body:
      string: !!binary |
        H4sIAAAAAAAAA3VUW2+bMBR+z6+w/FzApGm38LQp2tY+rJrWPnWKKsc4wasvyDYsWZT/PttQA2km
        WcA53znfuZrjDABoLCYvLdWGKQkLAPMUpQheRYjuLZUeNA795dQOqKytTZFlbKvJTqU7ZqtmkzKV
        CSXtIWtR6lgyQyoqcPrbOGLntw6c9lBTH2alOKfE+qBBz0qv9YS0pdImTNSYWNOBllkevO6//lyB
        R9U4K3A/tiipIZrVti/iMyCRH6gtCH6m8wv8BnCFS1oCJq0C333aHRFnxJUbgjXyVao/fX5acTrq
        QMcVIJ98SGUostaqZaXraXQ4hqeDJBaxkuSLT6UneRcjqBxT2RCqYa9aR+NGc8/zNgo3Bt+8VOld
        NjC6/rNgxsSnN7ijOsVkw4CtMzr2pdXYMsyjwqk2G7Wf5DV8AZDkH9HVWF5OxDN0iaKwno3fp76X
        lopa6Wl8NySq26C7nAOcI4QSlLvzhFARzjMcx5UN5/+LPOujQ9MIgTULQ+i7UWJLLQszi+kIJplo
        hO/rHOU3CbpN5tcX4kKB9yPDZYI+JDl6yq+LxaK4uX2Gk8LPpz/dscmWxT2A4cIVRDXS6sMLUeWU
        YnX3MPg//ni45Fzhv1iX732/3bme5oN7kOdn8qJnjC3kTL5eWPtK0+3FC979HoYrQMO6Gsq3oz2d
        nWb/AL0aH7KsBAAA
    headers:
      Accept-Ranges:
      - bytes
      Access-Control-Allow-Origin:
      - '*'
      Cache-Control:
      - max-age=300
      Connection:
      - keep-alive
      Content-Encoding:
      - gzip
      Content-Length:
      - '525'
      Content-Security-Policy:
      - default-src 'none'; style-src 'unsafe-inline'; sandbox
      Content-Type:
      - text/plain; charset=utf-8
      Cross-Origin-Resource-Policy:
      - cross-origin
      Date:
<<<<<<< HEAD
      - Tue, 25 Feb 2025 17:00:05 GMT
      ETag:
      - W/"93ddd202eb0069128f9e634bf90bc6d2b9b174d5d96a1b7f10004f2911f60f3f"
      Expires:
      - Tue, 25 Feb 2025 17:05:05 GMT
      Source-Age:
      - '294'
=======
      - Thu, 27 Feb 2025 09:22:58 GMT
      ETag:
      - W/"93ddd202eb0069128f9e634bf90bc6d2b9b174d5d96a1b7f10004f2911f60f3f"
      Expires:
      - Thu, 27 Feb 2025 09:27:58 GMT
      Source-Age:
      - '2'
      Strict-Transport-Security:
      - max-age=31536000
      Vary:
      - Authorization,Accept-Encoding,Origin
      Via:
      - 1.1 varnish
      X-Cache:
      - HIT
      X-Cache-Hits:
      - '1'
      X-Content-Type-Options:
      - nosniff
      X-Fastly-Request-ID:
      - b1998918c58600a4a40ad0050b651f9f52ecf838
      X-Frame-Options:
      - deny
      X-GitHub-Request-Id:
      - E86B:2BA30C:181C7:32A0D:67C026A7
      X-Served-By:
      - cache-del21750-DEL
      X-Timer:
      - S1740648179.949764,VS0,VE1
      X-XSS-Protection:
      - 1; mode=block
    status:
      code: 200
      message: OK
- request:
    body: null
    headers:
      Accept:
      - '*/*'
      Accept-Encoding:
      - gzip, deflate
      Connection:
      - keep-alive
      User-Agent:
      - python-requests/2.32.3
    method: GET
    uri: https://raw.githubusercontent.com/IFRCGo/monty-stac-extension/refs/heads/feature/collection-ifrc-event/examples/ifrcevent-impacts/ifrcevent_impacts.json
  response:
    body:
      string: !!binary |
        H4sIAAAAAAAAA3VUW2+bMBR+z6+w/FzApGm38LQp2tY+rJrWPnWKKsc4wasvyDYsWZT/PttQA2km
        WcA53znfuZrjDABoLCYvLdWGKQkLAPMUpQheRYjuLZUeNA795dQOqKytTZFlbKvJTqU7ZqtmkzKV
        CSXtIWtR6lgyQyoqcPrbOGLntw6c9lBTH2alOKfE+qBBz0qv9YS0pdImTNSYWNOBllkevO6//lyB
        R9U4K3A/tiipIZrVti/iMyCRH6gtCH6m8wv8BnCFS1oCJq0C333aHRFnxJUbgjXyVao/fX5acTrq
        QMcVIJ98SGUostaqZaXraXQ4hqeDJBaxkuSLT6UneRcjqBxT2RCqYa9aR+NGc8/zNgo3Bt+8VOld
        NjC6/rNgxsSnN7ijOsVkw4CtMzr2pdXYMsyjwqk2G7Wf5DV8AZDkH9HVWF5OxDN0iaKwno3fp76X
        lopa6Wl8NySq26C7nAOcI4QSlLvzhFARzjMcx5UN5/+LPOujQ9MIgTULQ+i7UWJLLQszi+kIJplo
        hO/rHOU3CbpN5tcX4kKB9yPDZYI+JDl6yq+LxaK4uX2Gk8LPpz/dscmWxT2A4cIVRDXS6sMLUeWU
        YnX3MPg//ni45Fzhv1iX732/3bme5oN7kOdn8qJnjC3kTL5eWPtK0+3FC979HoYrQMO6Gsq3oz2d
        nWb/AL0aH7KsBAAA
    headers:
      Accept-Ranges:
      - bytes
      Access-Control-Allow-Origin:
      - '*'
      Cache-Control:
      - max-age=300
      Connection:
      - keep-alive
      Content-Encoding:
      - gzip
      Content-Length:
      - '525'
      Content-Security-Policy:
      - default-src 'none'; style-src 'unsafe-inline'; sandbox
      Content-Type:
      - text/plain; charset=utf-8
      Cross-Origin-Resource-Policy:
      - cross-origin
      Date:
      - Thu, 27 Feb 2025 09:22:59 GMT
      ETag:
      - W/"93ddd202eb0069128f9e634bf90bc6d2b9b174d5d96a1b7f10004f2911f60f3f"
      Expires:
      - Thu, 27 Feb 2025 09:27:59 GMT
      Source-Age:
      - '2'
>>>>>>> 5da4fb81
      Strict-Transport-Security:
      - max-age=31536000
      Vary:
      - Authorization,Accept-Encoding,Origin
      Via:
      - 1.1 varnish
      X-Cache:
      - HIT
      X-Cache-Hits:
      - '2'
      X-Content-Type-Options:
      - nosniff
      X-Fastly-Request-ID:
<<<<<<< HEAD
      - 323c125341dc204fb8cf91ea37cca2ac45358d94
      X-Frame-Options:
      - deny
      X-GitHub-Request-Id:
      - 8AD2:4CC2B:368CBF:3C3BA5:67BDF5E7
      X-Served-By:
      - cache-mrs10544-MRS
      X-Timer:
      - S1740502806.954931,VS0,VE1
=======
      - ccf2e579382677b64fb9559437f4f71196c105aa
      X-Frame-Options:
      - deny
      X-GitHub-Request-Id:
      - E86B:2BA30C:181C7:32A0D:67C026A7
      X-Served-By:
      - cache-del21751-DEL
      X-Timer:
      - S1740648179.078388,VS0,VE0
      X-XSS-Protection:
      - 1; mode=block
    status:
      code: 200
      message: OK
- request:
    body: null
    headers:
      Accept:
      - '*/*'
      Accept-Encoding:
      - gzip, deflate
      Connection:
      - keep-alive
      User-Agent:
      - python-requests/2.32.3
    method: GET
    uri: https://raw.githubusercontent.com/IFRCGo/monty-stac-extension/refs/heads/feature/collection-ifrc-event/examples/ifrcevent-impacts/ifrcevent_impacts.json
  response:
    body:
      string: !!binary |
        H4sIAAAAAAAAA3VUW2+bMBR+z6+w/FzApGm38LQp2tY+rJrWPnWKKsc4wasvyDYsWZT/PttQA2km
        WcA53znfuZrjDABoLCYvLdWGKQkLAPMUpQheRYjuLZUeNA795dQOqKytTZFlbKvJTqU7ZqtmkzKV
        CSXtIWtR6lgyQyoqcPrbOGLntw6c9lBTH2alOKfE+qBBz0qv9YS0pdImTNSYWNOBllkevO6//lyB
        R9U4K3A/tiipIZrVti/iMyCRH6gtCH6m8wv8BnCFS1oCJq0C333aHRFnxJUbgjXyVao/fX5acTrq
        QMcVIJ98SGUostaqZaXraXQ4hqeDJBaxkuSLT6UneRcjqBxT2RCqYa9aR+NGc8/zNgo3Bt+8VOld
        NjC6/rNgxsSnN7ijOsVkw4CtMzr2pdXYMsyjwqk2G7Wf5DV8AZDkH9HVWF5OxDN0iaKwno3fp76X
        lopa6Wl8NySq26C7nAOcI4QSlLvzhFARzjMcx5UN5/+LPOujQ9MIgTULQ+i7UWJLLQszi+kIJplo
        hO/rHOU3CbpN5tcX4kKB9yPDZYI+JDl6yq+LxaK4uX2Gk8LPpz/dscmWxT2A4cIVRDXS6sMLUeWU
        YnX3MPg//ni45Fzhv1iX732/3bme5oN7kOdn8qJnjC3kTL5eWPtK0+3FC979HoYrQMO6Gsq3oz2d
        nWb/AL0aH7KsBAAA
    headers:
      Accept-Ranges:
      - bytes
      Access-Control-Allow-Origin:
      - '*'
      Cache-Control:
      - max-age=300
      Connection:
      - keep-alive
      Content-Encoding:
      - gzip
      Content-Length:
      - '525'
      Content-Security-Policy:
      - default-src 'none'; style-src 'unsafe-inline'; sandbox
      Content-Type:
      - text/plain; charset=utf-8
      Cross-Origin-Resource-Policy:
      - cross-origin
      Date:
      - Thu, 27 Feb 2025 09:22:59 GMT
      ETag:
      - W/"93ddd202eb0069128f9e634bf90bc6d2b9b174d5d96a1b7f10004f2911f60f3f"
      Expires:
      - Thu, 27 Feb 2025 09:27:59 GMT
      Source-Age:
      - '3'
      Strict-Transport-Security:
      - max-age=31536000
      Vary:
      - Authorization,Accept-Encoding,Origin
      Via:
      - 1.1 varnish
      X-Cache:
      - HIT
      X-Cache-Hits:
      - '1'
      X-Content-Type-Options:
      - nosniff
      X-Fastly-Request-ID:
      - 6731c054a375d237260082b015c335a26192358c
      X-Frame-Options:
      - deny
      X-GitHub-Request-Id:
      - E86B:2BA30C:181C7:32A0D:67C026A7
      X-Served-By:
      - cache-del21721-DEL
      X-Timer:
      - S1740648179.208781,VS0,VE1
      X-XSS-Protection:
      - 1; mode=block
    status:
      code: 200
      message: OK
- request:
    body: null
    headers:
      Accept:
      - '*/*'
      Accept-Encoding:
      - gzip, deflate
      Connection:
      - keep-alive
      User-Agent:
      - python-requests/2.32.3
    method: GET
    uri: https://raw.githubusercontent.com/IFRCGo/monty-stac-extension/refs/heads/feature/collection-ifrc-event/examples/ifrcevent-impacts/ifrcevent_impacts.json
  response:
    body:
      string: !!binary |
        H4sIAAAAAAAAA3VUW2+bMBR+z6+w/FzApGm38LQp2tY+rJrWPnWKKsc4wasvyDYsWZT/PttQA2km
        WcA53znfuZrjDABoLCYvLdWGKQkLAPMUpQheRYjuLZUeNA795dQOqKytTZFlbKvJTqU7ZqtmkzKV
        CSXtIWtR6lgyQyoqcPrbOGLntw6c9lBTH2alOKfE+qBBz0qv9YS0pdImTNSYWNOBllkevO6//lyB
        R9U4K3A/tiipIZrVti/iMyCRH6gtCH6m8wv8BnCFS1oCJq0C333aHRFnxJUbgjXyVao/fX5acTrq
        QMcVIJ98SGUostaqZaXraXQ4hqeDJBaxkuSLT6UneRcjqBxT2RCqYa9aR+NGc8/zNgo3Bt+8VOld
        NjC6/rNgxsSnN7ijOsVkw4CtMzr2pdXYMsyjwqk2G7Wf5DV8AZDkH9HVWF5OxDN0iaKwno3fp76X
        lopa6Wl8NySq26C7nAOcI4QSlLvzhFARzjMcx5UN5/+LPOujQ9MIgTULQ+i7UWJLLQszi+kIJplo
        hO/rHOU3CbpN5tcX4kKB9yPDZYI+JDl6yq+LxaK4uX2Gk8LPpz/dscmWxT2A4cIVRDXS6sMLUeWU
        YnX3MPg//ni45Fzhv1iX732/3bme5oN7kOdn8qJnjC3kTL5eWPtK0+3FC979HoYrQMO6Gsq3oz2d
        nWb/AL0aH7KsBAAA
    headers:
      Accept-Ranges:
      - bytes
      Access-Control-Allow-Origin:
      - '*'
      Cache-Control:
      - max-age=300
      Connection:
      - keep-alive
      Content-Encoding:
      - gzip
      Content-Length:
      - '525'
      Content-Security-Policy:
      - default-src 'none'; style-src 'unsafe-inline'; sandbox
      Content-Type:
      - text/plain; charset=utf-8
      Cross-Origin-Resource-Policy:
      - cross-origin
      Date:
      - Thu, 27 Feb 2025 09:22:59 GMT
      ETag:
      - W/"93ddd202eb0069128f9e634bf90bc6d2b9b174d5d96a1b7f10004f2911f60f3f"
      Expires:
      - Thu, 27 Feb 2025 09:27:59 GMT
      Source-Age:
      - '3'
      Strict-Transport-Security:
      - max-age=31536000
      Vary:
      - Authorization,Accept-Encoding,Origin
      Via:
      - 1.1 varnish
      X-Cache:
      - HIT
      X-Cache-Hits:
      - '1'
      X-Content-Type-Options:
      - nosniff
      X-Fastly-Request-ID:
      - e0a32e1a7839146fa3ca08b2d2ac0462bb02899b
      X-Frame-Options:
      - deny
      X-GitHub-Request-Id:
      - E86B:2BA30C:181C7:32A0D:67C026A7
      X-Served-By:
      - cache-del21722-DEL
      X-Timer:
      - S1740648179.334197,VS0,VE2
      X-XSS-Protection:
      - 1; mode=block
    status:
      code: 200
      message: OK
- request:
    body: null
    headers:
      Accept:
      - '*/*'
      Accept-Encoding:
      - gzip, deflate
      Connection:
      - keep-alive
      User-Agent:
      - python-requests/2.32.3
    method: GET
    uri: https://raw.githubusercontent.com/IFRCGo/monty-stac-extension/refs/heads/feature/collection-ifrc-event/examples/ifrcevent-impacts/ifrcevent_impacts.json
  response:
    body:
      string: !!binary |
        H4sIAAAAAAAAA3VUW2+bMBR+z6+w/FzApGm38LQp2tY+rJrWPnWKKsc4wasvyDYsWZT/PttQA2km
        WcA53znfuZrjDABoLCYvLdWGKQkLAPMUpQheRYjuLZUeNA795dQOqKytTZFlbKvJTqU7ZqtmkzKV
        CSXtIWtR6lgyQyoqcPrbOGLntw6c9lBTH2alOKfE+qBBz0qv9YS0pdImTNSYWNOBllkevO6//lyB
        R9U4K3A/tiipIZrVti/iMyCRH6gtCH6m8wv8BnCFS1oCJq0C333aHRFnxJUbgjXyVao/fX5acTrq
        QMcVIJ98SGUostaqZaXraXQ4hqeDJBaxkuSLT6UneRcjqBxT2RCqYa9aR+NGc8/zNgo3Bt+8VOld
        NjC6/rNgxsSnN7ijOsVkw4CtMzr2pdXYMsyjwqk2G7Wf5DV8AZDkH9HVWF5OxDN0iaKwno3fp76X
        lopa6Wl8NySq26C7nAOcI4QSlLvzhFARzjMcx5UN5/+LPOujQ9MIgTULQ+i7UWJLLQszi+kIJplo
        hO/rHOU3CbpN5tcX4kKB9yPDZYI+JDl6yq+LxaK4uX2Gk8LPpz/dscmWxT2A4cIVRDXS6sMLUeWU
        YnX3MPg//ni45Fzhv1iX732/3bme5oN7kOdn8qJnjC3kTL5eWPtK0+3FC979HoYrQMO6Gsq3oz2d
        nWb/AL0aH7KsBAAA
    headers:
      Accept-Ranges:
      - bytes
      Access-Control-Allow-Origin:
      - '*'
      Cache-Control:
      - max-age=300
      Connection:
      - keep-alive
      Content-Encoding:
      - gzip
      Content-Length:
      - '525'
      Content-Security-Policy:
      - default-src 'none'; style-src 'unsafe-inline'; sandbox
      Content-Type:
      - text/plain; charset=utf-8
      Cross-Origin-Resource-Policy:
      - cross-origin
      Date:
      - Thu, 27 Feb 2025 09:22:59 GMT
      ETag:
      - W/"93ddd202eb0069128f9e634bf90bc6d2b9b174d5d96a1b7f10004f2911f60f3f"
      Expires:
      - Thu, 27 Feb 2025 09:27:59 GMT
      Source-Age:
      - '3'
      Strict-Transport-Security:
      - max-age=31536000
      Vary:
      - Authorization,Accept-Encoding,Origin
      Via:
      - 1.1 varnish
      X-Cache:
      - HIT
      X-Cache-Hits:
      - '2'
      X-Content-Type-Options:
      - nosniff
      X-Fastly-Request-ID:
      - 2421f3c4f8b40b75b9cb4e01d2b626ce2624d8a1
      X-Frame-Options:
      - deny
      X-GitHub-Request-Id:
      - E86B:2BA30C:181C7:32A0D:67C026A7
      X-Served-By:
      - cache-del21750-DEL
      X-Timer:
      - S1740648179.463677,VS0,VE0
      X-XSS-Protection:
      - 1; mode=block
    status:
      code: 200
      message: OK
- request:
    body: null
    headers:
      Accept:
      - '*/*'
      Accept-Encoding:
      - gzip, deflate
      Connection:
      - keep-alive
      User-Agent:
      - python-requests/2.32.3
    method: GET
    uri: https://raw.githubusercontent.com/IFRCGo/monty-stac-extension/refs/heads/main/json-schema/schema.json
  response:
    body:
      string: !!binary |
        H4sIAAAAAAAAA9UZ2XLbNvDdX4EyfrBnbEk+lE78knHSdOqHTD1JnpoDA5ErEQ5IsAComHH1710e
        kngANOU4HdeTQ8Ye2HsXq7s9Qrx97YcQMe+CeKExycV4fKNlfFyejqRajAPF5uZ48uu4PHvmHRV0
        PFjTaCTic+Uv5GjBTZjORlyOIxmbbLycjE5Gk4pylHOuyA03AnIGb3M88ubWQKy5jEtoANpXPDH5
        AeK8/3D5mrQQyVwqUgCuDESasDgof30thQA/J9WjkpuM4c858vmIvxByV/yba+DLKILY5Dd8CLkm
        +MeEQEphW/xLVgUdE6LGrs6yZKsgh3rPxgHMecwLScbaMJ/CWnjtbShWR3Y2JksK+8jZDWrjHdVh
        Cv5OuYKgIcSW6qh5liiZgDIcarcS8rnBsYZz0ZBjK0nzFM991KMw3u/ATKrAayCs3FJYeHVtajPK
        Br3uunelMcicgwg0CSH/jL7L3UauN7eOWmapODlNucEoAvnCl2lsVEZ9ibFpZbVBDdl3poIhmL5U
        imIeOZCUFE2frX8+d85WXRZ2w1mDszRd96Yf4+oQf9U6aSpTh24/rz+VuJVYOydypzIU1P/DdF7y
        AFQ7tjzBfRQHflKSb43nDXGYwwyDImXj7a2P4qzXR/cHQP5rVSF4TN6nUcRUXhXIq4ygKCwV5ojI
        WGQEafyvJT3cco0u9oHIeXGwteARmaWGxNLUL6qw9Ib7UD9vKB7mvC25xYO9FW5gdbNVth9P471K
        R68WCxsNvHaKbVVzJZNd1Q6jTnQ5TNsjQUMKphTLmp7GrDGMd0jq+bTz4OT1mnRVr4xeVdAv7DWy
        nKQSTEV+C0GVFlsruqzrMlMZG5BwjXFB4zSagXLZiscGFgi2FQprLA63Oc/HNGdhQ2cqHi86xZQZ
        A6oYMr8cfLw8/uvz3dnq8J/LVy/226h1CyI8rzGM6AR8zgTJhd3UmctZBpwwBYykGg08y8jVb29f
        OxzYMUAjy/57/U9XBy8vPn0K7s5X+4d3k6MTtMfBR3b8PTfNsftDjlUxONwfqut6AnKoWQl9v7EC
        wHwTLja7NV1fpFj11cNK8ZrYUohdSrUUK3A1LEFxk9ElE6m1Ma+5Vfk2jFuKVfbRRBNsBm2T78wN
        tOERM0BdA4h9YmiSuVtPw28sCApyJq7rHjQqhZ4I41HCfPOACOsNE5R9IVU2wHztbuwButzezBOQ
        iWgPjOV9KIu1sX+TWNOsHd9+7IdcBApiOqHnvfApfdELP5nQk34OJ1N6YuXBApzW6OmEnloZVOAp
        Pe2hPpvQsx7qsyk966E+R+17qM+n9LyHejqh0x7q6ZROe6ifT+hzKzV2cVAis3o5BBB+yLii2JE6
        T4cCR0kW2AEY999YZoUtUxGDYjMBFKJEyKzokBbEWYpexXC23wDFWKTS4n2BnU8bK14odcINE1Yg
        jkpS2kEQpJhwBWsUz6G/kD4T1E8Vxp5vteJCyNk9KE0mlAU3Axi50FIdYMX2sYbgLGlNFeze9nxn
        PKALyF0jbOB86KT5kKo4PmPWazcbUt4msdiCbUmBT2eUTWMPt8pgJLqKsvkcK6OdPpQYjaG07B5a
        r4lW03D1iodXzjQuJjkcha2CpnGfGgGL2MIBQtspmdmBicSnhcHxUWS0h8f6aloYtBcjwInGt+bf
        BoXHbqQAmAmtzYBrbbNoHiXxTarsgsOS+SlzGE1BniuuwMLrXEGnQxCYw1hvQC1cebhGwpk4kYqp
        XiQh4wX+H9nVozHYBTEM73eFBNcqTRzAvL7Z0yECAdpanZBhIphfODCf2O2BsMXKn633Y7kjqjez
        64Hbm998EWICUMX1190y/FHG3seYdn/CfNq6ofldx27C7jrqzrF31mbdvRbp+jl47Xjpfzl4+Us5
        FB+2B+H66/ha4RMhNmQrBIksK4fuwm8ryL3yrzcdLv+4ekG3B+CcjhwaFQLfONgcg9ZhhA9yIWAj
        d2MZXS3rHRuXdzmw0nojSfNrqfzHadF3MAdVLCLfLNsDluO7k4GByjUtnNUbo8N5qbWg7kDdJr5z
        SVzT/L1M1dNXWxdSPpbOfxQ7jcfVttyTPJaEV8Wb+HElLN/ZgyS0JuDGpbUcdK0s28laHPbs1iIe
        X1XrtdNdF72dOLtvedtIoyemjDW/ByhUJcgT06abtgNUqTLp56pysvPXCZ38fuiKOWK3Gynut0aV
        tU/MGt1a4nTsXv53tfcv3WxK+wwjAAA=
    headers:
      Accept-Ranges:
      - bytes
      Access-Control-Allow-Origin:
      - '*'
      Cache-Control:
      - max-age=300
      Connection:
      - keep-alive
      Content-Encoding:
      - gzip
      Content-Length:
      - '1676'
      Content-Security-Policy:
      - default-src 'none'; style-src 'unsafe-inline'; sandbox
      Content-Type:
      - text/plain; charset=utf-8
      Cross-Origin-Resource-Policy:
      - cross-origin
      Date:
      - Thu, 27 Feb 2025 09:22:59 GMT
      ETag:
      - W/"46b2d208ff47c76f665a58d5a9a82972e12d5066b8f0fcb6b2e3a510105e1d7a"
      Expires:
      - Thu, 27 Feb 2025 09:27:59 GMT
      Source-Age:
      - '97'
      Strict-Transport-Security:
      - max-age=31536000
      Vary:
      - Authorization,Accept-Encoding,Origin
      Via:
      - 1.1 varnish
      X-Cache:
      - HIT
      X-Cache-Hits:
      - '12'
      X-Content-Type-Options:
      - nosniff
      X-Fastly-Request-ID:
      - ae98d1ea022ee910ef444d6c98e03c314a21fe96
      X-Frame-Options:
      - deny
      X-GitHub-Request-Id:
      - A48A:27B02A:255708:604FFD:67C0261C
      X-Served-By:
      - cache-del21727-DEL
      X-Timer:
      - S1740648180.594127,VS0,VE0
      X-XSS-Protection:
      - 1; mode=block
    status:
      code: 200
      message: OK
- request:
    body: null
    headers:
      Accept:
      - '*/*'
      Accept-Encoding:
      - gzip, deflate
      Connection:
      - keep-alive
      User-Agent:
      - python-requests/2.32.3
    method: GET
    uri: https://raw.githubusercontent.com/IFRCGo/monty-stac-extension/refs/heads/main/json-schema/schema.json
  response:
    body:
      string: !!binary |
        H4sIAAAAAAAAA9UZ2XLbNvDdX4EyfrBnbEk+lE78knHSdOqHTD1JnpoDA5ErEQ5IsAComHH1710e
        kngANOU4HdeTQ8Ye2HsXq7s9Qrx97YcQMe+CeKExycV4fKNlfFyejqRajAPF5uZ48uu4PHvmHRV0
        PFjTaCTic+Uv5GjBTZjORlyOIxmbbLycjE5Gk4pylHOuyA03AnIGb3M88ubWQKy5jEtoANpXPDH5
        AeK8/3D5mrQQyVwqUgCuDESasDgof30thQA/J9WjkpuM4c858vmIvxByV/yba+DLKILY5Dd8CLkm
        +MeEQEphW/xLVgUdE6LGrs6yZKsgh3rPxgHMecwLScbaMJ/CWnjtbShWR3Y2JksK+8jZDWrjHdVh
        Cv5OuYKgIcSW6qh5liiZgDIcarcS8rnBsYZz0ZBjK0nzFM991KMw3u/ATKrAayCs3FJYeHVtajPK
        Br3uunelMcicgwg0CSH/jL7L3UauN7eOWmapODlNucEoAvnCl2lsVEZ9ibFpZbVBDdl3poIhmL5U
        imIeOZCUFE2frX8+d85WXRZ2w1mDszRd96Yf4+oQf9U6aSpTh24/rz+VuJVYOydypzIU1P/DdF7y
        AFQ7tjzBfRQHflKSb43nDXGYwwyDImXj7a2P4qzXR/cHQP5rVSF4TN6nUcRUXhXIq4ygKCwV5ojI
        WGQEafyvJT3cco0u9oHIeXGwteARmaWGxNLUL6qw9Ib7UD9vKB7mvC25xYO9FW5gdbNVth9P471K
        R68WCxsNvHaKbVVzJZNd1Q6jTnQ5TNsjQUMKphTLmp7GrDGMd0jq+bTz4OT1mnRVr4xeVdAv7DWy
        nKQSTEV+C0GVFlsruqzrMlMZG5BwjXFB4zSagXLZiscGFgi2FQprLA63Oc/HNGdhQ2cqHi86xZQZ
        A6oYMr8cfLw8/uvz3dnq8J/LVy/226h1CyI8rzGM6AR8zgTJhd3UmctZBpwwBYykGg08y8jVb29f
        OxzYMUAjy/57/U9XBy8vPn0K7s5X+4d3k6MTtMfBR3b8PTfNsftDjlUxONwfqut6AnKoWQl9v7EC
        wHwTLja7NV1fpFj11cNK8ZrYUohdSrUUK3A1LEFxk9ElE6m1Ma+5Vfk2jFuKVfbRRBNsBm2T78wN
        tOERM0BdA4h9YmiSuVtPw28sCApyJq7rHjQqhZ4I41HCfPOACOsNE5R9IVU2wHztbuwButzezBOQ
        iWgPjOV9KIu1sX+TWNOsHd9+7IdcBApiOqHnvfApfdELP5nQk34OJ1N6YuXBApzW6OmEnloZVOAp
        Pe2hPpvQsx7qsyk966E+R+17qM+n9LyHejqh0x7q6ZROe6ifT+hzKzV2cVAis3o5BBB+yLii2JE6
        T4cCR0kW2AEY999YZoUtUxGDYjMBFKJEyKzokBbEWYpexXC23wDFWKTS4n2BnU8bK14odcINE1Yg
        jkpS2kEQpJhwBWsUz6G/kD4T1E8Vxp5vteJCyNk9KE0mlAU3Axi50FIdYMX2sYbgLGlNFeze9nxn
        PKALyF0jbOB86KT5kKo4PmPWazcbUt4msdiCbUmBT2eUTWMPt8pgJLqKsvkcK6OdPpQYjaG07B5a
        r4lW03D1iodXzjQuJjkcha2CpnGfGgGL2MIBQtspmdmBicSnhcHxUWS0h8f6aloYtBcjwInGt+bf
        BoXHbqQAmAmtzYBrbbNoHiXxTarsgsOS+SlzGE1BniuuwMLrXEGnQxCYw1hvQC1cebhGwpk4kYqp
        XiQh4wX+H9nVozHYBTEM73eFBNcqTRzAvL7Z0yECAdpanZBhIphfODCf2O2BsMXKn633Y7kjqjez
        64Hbm998EWICUMX1190y/FHG3seYdn/CfNq6ofldx27C7jrqzrF31mbdvRbp+jl47Xjpfzl4+Us5
        FB+2B+H66/ha4RMhNmQrBIksK4fuwm8ryL3yrzcdLv+4ekG3B+CcjhwaFQLfONgcg9ZhhA9yIWAj
        d2MZXS3rHRuXdzmw0nojSfNrqfzHadF3MAdVLCLfLNsDluO7k4GByjUtnNUbo8N5qbWg7kDdJr5z
        SVzT/L1M1dNXWxdSPpbOfxQ7jcfVttyTPJaEV8Wb+HElLN/ZgyS0JuDGpbUcdK0s28laHPbs1iIe
        X1XrtdNdF72dOLtvedtIoyemjDW/ByhUJcgT06abtgNUqTLp56pysvPXCZ38fuiKOWK3Gynut0aV
        tU/MGt1a4nTsXv53tfcv3WxK+wwjAAA=
    headers:
      Accept-Ranges:
      - bytes
      Access-Control-Allow-Origin:
      - '*'
      Cache-Control:
      - max-age=300
      Connection:
      - keep-alive
      Content-Encoding:
      - gzip
      Content-Length:
      - '1676'
      Content-Security-Policy:
      - default-src 'none'; style-src 'unsafe-inline'; sandbox
      Content-Type:
      - text/plain; charset=utf-8
      Cross-Origin-Resource-Policy:
      - cross-origin
      Date:
      - Thu, 27 Feb 2025 09:22:59 GMT
      ETag:
      - W/"46b2d208ff47c76f665a58d5a9a82972e12d5066b8f0fcb6b2e3a510105e1d7a"
      Expires:
      - Thu, 27 Feb 2025 09:27:59 GMT
      Source-Age:
      - '98'
      Strict-Transport-Security:
      - max-age=31536000
      Vary:
      - Authorization,Accept-Encoding,Origin
      Via:
      - 1.1 varnish
      X-Cache:
      - HIT
      X-Cache-Hits:
      - '5'
      X-Content-Type-Options:
      - nosniff
      X-Fastly-Request-ID:
      - e8955e4967d105d540c34de10edb210d8a0f6129
      X-Frame-Options:
      - deny
      X-GitHub-Request-Id:
      - A48A:27B02A:255708:604FFD:67C0261C
      X-Served-By:
      - cache-del21737-DEL
      X-Timer:
      - S1740648180.728962,VS0,VE0
      X-XSS-Protection:
      - 1; mode=block
    status:
      code: 200
      message: OK
- request:
    body: null
    headers:
      Accept:
      - '*/*'
      Accept-Encoding:
      - gzip, deflate
      Connection:
      - keep-alive
      User-Agent:
      - python-requests/2.32.3
    method: GET
    uri: https://raw.githubusercontent.com/IFRCGo/monty-stac-extension/refs/heads/main/json-schema/schema.json
  response:
    body:
      string: !!binary |
        H4sIAAAAAAAAA9UZ2XLbNvDdX4EyfrBnbEk+lE78knHSdOqHTD1JnpoDA5ErEQ5IsAComHH1710e
        kngANOU4HdeTQ8Ye2HsXq7s9Qrx97YcQMe+CeKExycV4fKNlfFyejqRajAPF5uZ48uu4PHvmHRV0
        PFjTaCTic+Uv5GjBTZjORlyOIxmbbLycjE5Gk4pylHOuyA03AnIGb3M88ubWQKy5jEtoANpXPDH5
        AeK8/3D5mrQQyVwqUgCuDESasDgof30thQA/J9WjkpuM4c858vmIvxByV/yba+DLKILY5Dd8CLkm
        +MeEQEphW/xLVgUdE6LGrs6yZKsgh3rPxgHMecwLScbaMJ/CWnjtbShWR3Y2JksK+8jZDWrjHdVh
        Cv5OuYKgIcSW6qh5liiZgDIcarcS8rnBsYZz0ZBjK0nzFM991KMw3u/ATKrAayCs3FJYeHVtajPK
        Br3uunelMcicgwg0CSH/jL7L3UauN7eOWmapODlNucEoAvnCl2lsVEZ9ibFpZbVBDdl3poIhmL5U
        imIeOZCUFE2frX8+d85WXRZ2w1mDszRd96Yf4+oQf9U6aSpTh24/rz+VuJVYOydypzIU1P/DdF7y
        AFQ7tjzBfRQHflKSb43nDXGYwwyDImXj7a2P4qzXR/cHQP5rVSF4TN6nUcRUXhXIq4ygKCwV5ojI
        WGQEafyvJT3cco0u9oHIeXGwteARmaWGxNLUL6qw9Ib7UD9vKB7mvC25xYO9FW5gdbNVth9P471K
        R68WCxsNvHaKbVVzJZNd1Q6jTnQ5TNsjQUMKphTLmp7GrDGMd0jq+bTz4OT1mnRVr4xeVdAv7DWy
        nKQSTEV+C0GVFlsruqzrMlMZG5BwjXFB4zSagXLZiscGFgi2FQprLA63Oc/HNGdhQ2cqHi86xZQZ
        A6oYMr8cfLw8/uvz3dnq8J/LVy/226h1CyI8rzGM6AR8zgTJhd3UmctZBpwwBYykGg08y8jVb29f
        OxzYMUAjy/57/U9XBy8vPn0K7s5X+4d3k6MTtMfBR3b8PTfNsftDjlUxONwfqut6AnKoWQl9v7EC
        wHwTLja7NV1fpFj11cNK8ZrYUohdSrUUK3A1LEFxk9ElE6m1Ma+5Vfk2jFuKVfbRRBNsBm2T78wN
        tOERM0BdA4h9YmiSuVtPw28sCApyJq7rHjQqhZ4I41HCfPOACOsNE5R9IVU2wHztbuwButzezBOQ
        iWgPjOV9KIu1sX+TWNOsHd9+7IdcBApiOqHnvfApfdELP5nQk34OJ1N6YuXBApzW6OmEnloZVOAp
        Pe2hPpvQsx7qsyk966E+R+17qM+n9LyHejqh0x7q6ZROe6ifT+hzKzV2cVAis3o5BBB+yLii2JE6
        T4cCR0kW2AEY999YZoUtUxGDYjMBFKJEyKzokBbEWYpexXC23wDFWKTS4n2BnU8bK14odcINE1Yg
        jkpS2kEQpJhwBWsUz6G/kD4T1E8Vxp5vteJCyNk9KE0mlAU3Axi50FIdYMX2sYbgLGlNFeze9nxn
        PKALyF0jbOB86KT5kKo4PmPWazcbUt4msdiCbUmBT2eUTWMPt8pgJLqKsvkcK6OdPpQYjaG07B5a
        r4lW03D1iodXzjQuJjkcha2CpnGfGgGL2MIBQtspmdmBicSnhcHxUWS0h8f6aloYtBcjwInGt+bf
        BoXHbqQAmAmtzYBrbbNoHiXxTarsgsOS+SlzGE1BniuuwMLrXEGnQxCYw1hvQC1cebhGwpk4kYqp
        XiQh4wX+H9nVozHYBTEM73eFBNcqTRzAvL7Z0yECAdpanZBhIphfODCf2O2BsMXKn633Y7kjqjez
        64Hbm998EWICUMX1190y/FHG3seYdn/CfNq6ofldx27C7jrqzrF31mbdvRbp+jl47Xjpfzl4+Us5
        FB+2B+H66/ha4RMhNmQrBIksK4fuwm8ryL3yrzcdLv+4ekG3B+CcjhwaFQLfONgcg9ZhhA9yIWAj
        d2MZXS3rHRuXdzmw0nojSfNrqfzHadF3MAdVLCLfLNsDluO7k4GByjUtnNUbo8N5qbWg7kDdJr5z
        SVzT/L1M1dNXWxdSPpbOfxQ7jcfVttyTPJaEV8Wb+HElLN/ZgyS0JuDGpbUcdK0s28laHPbs1iIe
        X1XrtdNdF72dOLtvedtIoyemjDW/ByhUJcgT06abtgNUqTLp56pysvPXCZ38fuiKOWK3Gynut0aV
        tU/MGt1a4nTsXv53tfcv3WxK+wwjAAA=
    headers:
      Accept-Ranges:
      - bytes
      Access-Control-Allow-Origin:
      - '*'
      Cache-Control:
      - max-age=300
      Connection:
      - keep-alive
      Content-Encoding:
      - gzip
      Content-Length:
      - '1676'
      Content-Security-Policy:
      - default-src 'none'; style-src 'unsafe-inline'; sandbox
      Content-Type:
      - text/plain; charset=utf-8
      Cross-Origin-Resource-Policy:
      - cross-origin
      Date:
      - Thu, 27 Feb 2025 09:22:59 GMT
      ETag:
      - W/"46b2d208ff47c76f665a58d5a9a82972e12d5066b8f0fcb6b2e3a510105e1d7a"
      Expires:
      - Thu, 27 Feb 2025 09:27:59 GMT
      Source-Age:
      - '97'
      Strict-Transport-Security:
      - max-age=31536000
      Vary:
      - Authorization,Accept-Encoding,Origin
      Via:
      - 1.1 varnish
      X-Cache:
      - HIT
      X-Cache-Hits:
      - '7'
      X-Content-Type-Options:
      - nosniff
      X-Fastly-Request-ID:
      - 4527ba815c273db1fc9a1e474ffdc8b0bdc09349
      X-Frame-Options:
      - deny
      X-GitHub-Request-Id:
      - A48A:27B02A:255708:604FFD:67C0261C
      X-Served-By:
      - cache-del21740-DEL
      X-Timer:
      - S1740648180.861858,VS0,VE0
      X-XSS-Protection:
      - 1; mode=block
    status:
      code: 200
      message: OK
- request:
    body: null
    headers:
      Accept:
      - '*/*'
      Accept-Encoding:
      - gzip, deflate
      Connection:
      - keep-alive
      User-Agent:
      - python-requests/2.32.3
    method: GET
    uri: https://raw.githubusercontent.com/IFRCGo/monty-stac-extension/refs/heads/main/json-schema/schema.json
  response:
    body:
      string: !!binary |
        H4sIAAAAAAAAA9UZ2XLbNvDdX4EyfrBnbEk+lE78knHSdOqHTD1JnpoDA5ErEQ5IsAComHH1710e
        kngANOU4HdeTQ8Ye2HsXq7s9Qrx97YcQMe+CeKExycV4fKNlfFyejqRajAPF5uZ48uu4PHvmHRV0
        PFjTaCTic+Uv5GjBTZjORlyOIxmbbLycjE5Gk4pylHOuyA03AnIGb3M88ubWQKy5jEtoANpXPDH5
        AeK8/3D5mrQQyVwqUgCuDESasDgof30thQA/J9WjkpuM4c858vmIvxByV/yba+DLKILY5Dd8CLkm
        +MeEQEphW/xLVgUdE6LGrs6yZKsgh3rPxgHMecwLScbaMJ/CWnjtbShWR3Y2JksK+8jZDWrjHdVh
        Cv5OuYKgIcSW6qh5liiZgDIcarcS8rnBsYZz0ZBjK0nzFM991KMw3u/ATKrAayCs3FJYeHVtajPK
        Br3uunelMcicgwg0CSH/jL7L3UauN7eOWmapODlNucEoAvnCl2lsVEZ9ibFpZbVBDdl3poIhmL5U
        imIeOZCUFE2frX8+d85WXRZ2w1mDszRd96Yf4+oQf9U6aSpTh24/rz+VuJVYOydypzIU1P/DdF7y
        AFQ7tjzBfRQHflKSb43nDXGYwwyDImXj7a2P4qzXR/cHQP5rVSF4TN6nUcRUXhXIq4ygKCwV5ojI
        WGQEafyvJT3cco0u9oHIeXGwteARmaWGxNLUL6qw9Ib7UD9vKB7mvC25xYO9FW5gdbNVth9P471K
        R68WCxsNvHaKbVVzJZNd1Q6jTnQ5TNsjQUMKphTLmp7GrDGMd0jq+bTz4OT1mnRVr4xeVdAv7DWy
        nKQSTEV+C0GVFlsruqzrMlMZG5BwjXFB4zSagXLZiscGFgi2FQprLA63Oc/HNGdhQ2cqHi86xZQZ
        A6oYMr8cfLw8/uvz3dnq8J/LVy/226h1CyI8rzGM6AR8zgTJhd3UmctZBpwwBYykGg08y8jVb29f
        OxzYMUAjy/57/U9XBy8vPn0K7s5X+4d3k6MTtMfBR3b8PTfNsftDjlUxONwfqut6AnKoWQl9v7EC
        wHwTLja7NV1fpFj11cNK8ZrYUohdSrUUK3A1LEFxk9ElE6m1Ma+5Vfk2jFuKVfbRRBNsBm2T78wN
        tOERM0BdA4h9YmiSuVtPw28sCApyJq7rHjQqhZ4I41HCfPOACOsNE5R9IVU2wHztbuwButzezBOQ
        iWgPjOV9KIu1sX+TWNOsHd9+7IdcBApiOqHnvfApfdELP5nQk34OJ1N6YuXBApzW6OmEnloZVOAp
        Pe2hPpvQsx7qsyk966E+R+17qM+n9LyHejqh0x7q6ZROe6ifT+hzKzV2cVAis3o5BBB+yLii2JE6
        T4cCR0kW2AEY999YZoUtUxGDYjMBFKJEyKzokBbEWYpexXC23wDFWKTS4n2BnU8bK14odcINE1Yg
        jkpS2kEQpJhwBWsUz6G/kD4T1E8Vxp5vteJCyNk9KE0mlAU3Axi50FIdYMX2sYbgLGlNFeze9nxn
        PKALyF0jbOB86KT5kKo4PmPWazcbUt4msdiCbUmBT2eUTWMPt8pgJLqKsvkcK6OdPpQYjaG07B5a
        r4lW03D1iodXzjQuJjkcha2CpnGfGgGL2MIBQtspmdmBicSnhcHxUWS0h8f6aloYtBcjwInGt+bf
        BoXHbqQAmAmtzYBrbbNoHiXxTarsgsOS+SlzGE1BniuuwMLrXEGnQxCYw1hvQC1cebhGwpk4kYqp
        XiQh4wX+H9nVozHYBTEM73eFBNcqTRzAvL7Z0yECAdpanZBhIphfODCf2O2BsMXKn633Y7kjqjez
        64Hbm998EWICUMX1190y/FHG3seYdn/CfNq6ofldx27C7jrqzrF31mbdvRbp+jl47Xjpfzl4+Us5
        FB+2B+H66/ha4RMhNmQrBIksK4fuwm8ryL3yrzcdLv+4ekG3B+CcjhwaFQLfONgcg9ZhhA9yIWAj
        d2MZXS3rHRuXdzmw0nojSfNrqfzHadF3MAdVLCLfLNsDluO7k4GByjUtnNUbo8N5qbWg7kDdJr5z
        SVzT/L1M1dNXWxdSPpbOfxQ7jcfVttyTPJaEV8Wb+HElLN/ZgyS0JuDGpbUcdK0s28laHPbs1iIe
        X1XrtdNdF72dOLtvedtIoyemjDW/ByhUJcgT06abtgNUqTLp56pysvPXCZ38fuiKOWK3Gynut0aV
        tU/MGt1a4nTsXv53tfcv3WxK+wwjAAA=
    headers:
      Accept-Ranges:
      - bytes
      Access-Control-Allow-Origin:
      - '*'
      Cache-Control:
      - max-age=300
      Connection:
      - keep-alive
      Content-Encoding:
      - gzip
      Content-Length:
      - '1676'
      Content-Security-Policy:
      - default-src 'none'; style-src 'unsafe-inline'; sandbox
      Content-Type:
      - text/plain; charset=utf-8
      Cross-Origin-Resource-Policy:
      - cross-origin
      Date:
      - Thu, 27 Feb 2025 09:22:59 GMT
      ETag:
      - W/"46b2d208ff47c76f665a58d5a9a82972e12d5066b8f0fcb6b2e3a510105e1d7a"
      Expires:
      - Thu, 27 Feb 2025 09:27:59 GMT
      Source-Age:
      - '98'
      Strict-Transport-Security:
      - max-age=31536000
      Vary:
      - Authorization,Accept-Encoding,Origin
      Via:
      - 1.1 varnish
      X-Cache:
      - HIT
      X-Cache-Hits:
      - '10'
      X-Content-Type-Options:
      - nosniff
      X-Fastly-Request-ID:
      - 6cd8b6117f5604c8c63c4ec6aceb988230717e9d
      X-Frame-Options:
      - deny
      X-GitHub-Request-Id:
      - A48A:27B02A:255708:604FFD:67C0261C
      X-Served-By:
      - cache-del21725-DEL
      X-Timer:
      - S1740648180.998358,VS0,VE0
      X-XSS-Protection:
      - 1; mode=block
    status:
      code: 200
      message: OK
- request:
    body: null
    headers:
      Accept:
      - '*/*'
      Accept-Encoding:
      - gzip, deflate
      Connection:
      - keep-alive
      User-Agent:
      - python-requests/2.32.3
    method: GET
    uri: https://raw.githubusercontent.com/IFRCGo/monty-stac-extension/refs/heads/main/json-schema/schema.json
  response:
    body:
      string: !!binary |
        H4sIAAAAAAAAA9UZ2XLbNvDdX4EyfrBnbEk+lE78knHSdOqHTD1JnpoDA5ErEQ5IsAComHH1710e
        kngANOU4HdeTQ8Ye2HsXq7s9Qrx97YcQMe+CeKExycV4fKNlfFyejqRajAPF5uZ48uu4PHvmHRV0
        PFjTaCTic+Uv5GjBTZjORlyOIxmbbLycjE5Gk4pylHOuyA03AnIGb3M88ubWQKy5jEtoANpXPDH5
        AeK8/3D5mrQQyVwqUgCuDESasDgof30thQA/J9WjkpuM4c858vmIvxByV/yba+DLKILY5Dd8CLkm
        +MeEQEphW/xLVgUdE6LGrs6yZKsgh3rPxgHMecwLScbaMJ/CWnjtbShWR3Y2JksK+8jZDWrjHdVh
        Cv5OuYKgIcSW6qh5liiZgDIcarcS8rnBsYZz0ZBjK0nzFM991KMw3u/ATKrAayCs3FJYeHVtajPK
        Br3uunelMcicgwg0CSH/jL7L3UauN7eOWmapODlNucEoAvnCl2lsVEZ9ibFpZbVBDdl3poIhmL5U
        imIeOZCUFE2frX8+d85WXRZ2w1mDszRd96Yf4+oQf9U6aSpTh24/rz+VuJVYOydypzIU1P/DdF7y
        AFQ7tjzBfRQHflKSb43nDXGYwwyDImXj7a2P4qzXR/cHQP5rVSF4TN6nUcRUXhXIq4ygKCwV5ojI
        WGQEafyvJT3cco0u9oHIeXGwteARmaWGxNLUL6qw9Ib7UD9vKB7mvC25xYO9FW5gdbNVth9P471K
        R68WCxsNvHaKbVVzJZNd1Q6jTnQ5TNsjQUMKphTLmp7GrDGMd0jq+bTz4OT1mnRVr4xeVdAv7DWy
        nKQSTEV+C0GVFlsruqzrMlMZG5BwjXFB4zSagXLZiscGFgi2FQprLA63Oc/HNGdhQ2cqHi86xZQZ
        A6oYMr8cfLw8/uvz3dnq8J/LVy/226h1CyI8rzGM6AR8zgTJhd3UmctZBpwwBYykGg08y8jVb29f
        OxzYMUAjy/57/U9XBy8vPn0K7s5X+4d3k6MTtMfBR3b8PTfNsftDjlUxONwfqut6AnKoWQl9v7EC
        wHwTLja7NV1fpFj11cNK8ZrYUohdSrUUK3A1LEFxk9ElE6m1Ma+5Vfk2jFuKVfbRRBNsBm2T78wN
        tOERM0BdA4h9YmiSuVtPw28sCApyJq7rHjQqhZ4I41HCfPOACOsNE5R9IVU2wHztbuwButzezBOQ
        iWgPjOV9KIu1sX+TWNOsHd9+7IdcBApiOqHnvfApfdELP5nQk34OJ1N6YuXBApzW6OmEnloZVOAp
        Pe2hPpvQsx7qsyk966E+R+17qM+n9LyHejqh0x7q6ZROe6ifT+hzKzV2cVAis3o5BBB+yLii2JE6
        T4cCR0kW2AEY999YZoUtUxGDYjMBFKJEyKzokBbEWYpexXC23wDFWKTS4n2BnU8bK14odcINE1Yg
        jkpS2kEQpJhwBWsUz6G/kD4T1E8Vxp5vteJCyNk9KE0mlAU3Axi50FIdYMX2sYbgLGlNFeze9nxn
        PKALyF0jbOB86KT5kKo4PmPWazcbUt4msdiCbUmBT2eUTWMPt8pgJLqKsvkcK6OdPpQYjaG07B5a
        r4lW03D1iodXzjQuJjkcha2CpnGfGgGL2MIBQtspmdmBicSnhcHxUWS0h8f6aloYtBcjwInGt+bf
        BoXHbqQAmAmtzYBrbbNoHiXxTarsgsOS+SlzGE1BniuuwMLrXEGnQxCYw1hvQC1cebhGwpk4kYqp
        XiQh4wX+H9nVozHYBTEM73eFBNcqTRzAvL7Z0yECAdpanZBhIphfODCf2O2BsMXKn633Y7kjqjez
        64Hbm998EWICUMX1190y/FHG3seYdn/CfNq6ofldx27C7jrqzrF31mbdvRbp+jl47Xjpfzl4+Us5
        FB+2B+H66/ha4RMhNmQrBIksK4fuwm8ryL3yrzcdLv+4ekG3B+CcjhwaFQLfONgcg9ZhhA9yIWAj
        d2MZXS3rHRuXdzmw0nojSfNrqfzHadF3MAdVLCLfLNsDluO7k4GByjUtnNUbo8N5qbWg7kDdJr5z
        SVzT/L1M1dNXWxdSPpbOfxQ7jcfVttyTPJaEV8Wb+HElLN/ZgyS0JuDGpbUcdK0s28laHPbs1iIe
        X1XrtdNdF72dOLtvedtIoyemjDW/ByhUJcgT06abtgNUqTLp56pysvPXCZ38fuiKOWK3Gynut0aV
        tU/MGt1a4nTsXv53tfcv3WxK+wwjAAA=
    headers:
      Accept-Ranges:
      - bytes
      Access-Control-Allow-Origin:
      - '*'
      Cache-Control:
      - max-age=300
      Connection:
      - keep-alive
      Content-Encoding:
      - gzip
      Content-Length:
      - '1676'
      Content-Security-Policy:
      - default-src 'none'; style-src 'unsafe-inline'; sandbox
      Content-Type:
      - text/plain; charset=utf-8
      Cross-Origin-Resource-Policy:
      - cross-origin
      Date:
      - Thu, 27 Feb 2025 09:23:00 GMT
      ETag:
      - W/"46b2d208ff47c76f665a58d5a9a82972e12d5066b8f0fcb6b2e3a510105e1d7a"
      Expires:
      - Thu, 27 Feb 2025 09:28:00 GMT
      Source-Age:
      - '97'
      Strict-Transport-Security:
      - max-age=31536000
      Vary:
      - Authorization,Accept-Encoding,Origin
      Via:
      - 1.1 varnish
      X-Cache:
      - HIT
      X-Cache-Hits:
      - '11'
      X-Content-Type-Options:
      - nosniff
      X-Fastly-Request-ID:
      - 44afbfa59237897bed505d7d64c4d6b64fcad51f
      X-Frame-Options:
      - deny
      X-GitHub-Request-Id:
      - A48A:27B02A:255708:604FFD:67C0261C
      X-Served-By:
      - cache-del21736-DEL
      X-Timer:
      - S1740648180.134077,VS0,VE0
>>>>>>> 5da4fb81
      X-XSS-Protection:
      - 1; mode=block
    status:
      code: 200
      message: OK
version: 1<|MERGE_RESOLUTION|>--- conflicted
+++ resolved
@@ -63,7 +63,6 @@
       Content-Type:
       - text/html; charset=utf-8
       Date:
-<<<<<<< HEAD
       - Tue, 25 Feb 2025 17:00:04 GMT
       Location:
       - https://raw.githubusercontent.com/IFRCGo/monty-stac-extension/refs/heads/main/examples/ifrcevent-events/ifrcevent-events.json
@@ -71,19 +70,9 @@
       - no-referrer-when-downgrade
       Server:
       - GitHub.com
-=======
-      - Thu, 27 Feb 2025 09:22:58 GMT
-      ETag:
-      - W/"73c94001f285a8d8c55fd6c4ed7da5146dc53082e6e9759db58603933de3430e"
-      Expires:
-      - Thu, 27 Feb 2025 09:27:58 GMT
-      Source-Age:
-      - '2'
->>>>>>> 5da4fb81
       Strict-Transport-Security:
       - max-age=31536000; includeSubdomains; preload
       Vary:
-<<<<<<< HEAD
       - X-PJAX, X-PJAX-Container, Turbo-Visit, Turbo-Frame, Accept-Encoding, Accept,
         X-Requested-With
       X-Content-Type-Options:
@@ -92,27 +81,6 @@
       - deny
       X-GitHub-Request-Id:
       - AFA1:1B0FB6:162F9FA:16A5E58:67BDF715
-=======
-      - Authorization,Accept-Encoding,Origin
-      Via:
-      - 1.1 varnish
-      X-Cache:
-      - HIT
-      X-Cache-Hits:
-      - '8'
-      X-Content-Type-Options:
-      - nosniff
-      X-Fastly-Request-ID:
-      - dfa61f66eef10f75f44ffd2e353ac7b3b86acb0a
-      X-Frame-Options:
-      - deny
-      X-GitHub-Request-Id:
-      - 1824:49C9F:25B506:60C1B2:67C026AB
-      X-Served-By:
-      - cache-del21730-DEL
-      X-Timer:
-      - S1740648178.303967,VS0,VE0
->>>>>>> 5da4fb81
       X-XSS-Protection:
       - '0'
     status:
@@ -164,7 +132,6 @@
       Cross-Origin-Resource-Policy:
       - cross-origin
       Date:
-<<<<<<< HEAD
       - Tue, 25 Feb 2025 17:00:05 GMT
       ETag:
       - W/"73c94001f285a8d8c55fd6c4ed7da5146dc53082e6e9759db58603933de3430e"
@@ -172,14 +139,6 @@
       - Tue, 25 Feb 2025 17:05:05 GMT
       Source-Age:
       - '1'
-=======
-      - Thu, 27 Feb 2025 09:22:58 GMT
-      ETag:
-      - W/"73c94001f285a8d8c55fd6c4ed7da5146dc53082e6e9759db58603933de3430e"
-      Expires:
-      - Thu, 27 Feb 2025 09:27:58 GMT
-      Source-Age:
-      - '2'
       Strict-Transport-Security:
       - max-age=31536000
       Vary:
@@ -189,172 +148,10 @@
       X-Cache:
       - HIT
       X-Cache-Hits:
-      - '1'
+      - '8'
       X-Content-Type-Options:
       - nosniff
       X-Fastly-Request-ID:
-      - c9ae71e1a3517b8b7673c0c5884c386d957c1047
-      X-Frame-Options:
-      - deny
-      X-GitHub-Request-Id:
-      - 1824:49C9F:25B506:60C1B2:67C026AB
-      X-Served-By:
-      - cache-del21742-DEL
-      X-Timer:
-      - S1740648178.433961,VS0,VE1
-      X-XSS-Protection:
-      - 1; mode=block
-    status:
-      code: 200
-      message: OK
-- request:
-    body: null
-    headers:
-      Accept:
-      - '*/*'
-      Accept-Encoding:
-      - gzip, deflate
-      Connection:
-      - keep-alive
-      User-Agent:
-      - python-requests/2.32.3
-    method: GET
-    uri: https://raw.githubusercontent.com/IFRCGo/monty-stac-extension/refs/heads/feature/collection-ifrc-event/examples/ifrcevent-impacts/ifrcevent_impacts.json
-  response:
-    body:
-      string: !!binary |
-        H4sIAAAAAAAAA3VUW2+bMBR+z6+w/FzApGm38LQp2tY+rJrWPnWKKsc4wasvyDYsWZT/PttQA2km
-        WcA53znfuZrjDABoLCYvLdWGKQkLAPMUpQheRYjuLZUeNA795dQOqKytTZFlbKvJTqU7ZqtmkzKV
-        CSXtIWtR6lgyQyoqcPrbOGLntw6c9lBTH2alOKfE+qBBz0qv9YS0pdImTNSYWNOBllkevO6//lyB
-        R9U4K3A/tiipIZrVti/iMyCRH6gtCH6m8wv8BnCFS1oCJq0C333aHRFnxJUbgjXyVao/fX5acTrq
-        QMcVIJ98SGUostaqZaXraXQ4hqeDJBaxkuSLT6UneRcjqBxT2RCqYa9aR+NGc8/zNgo3Bt+8VOld
-        NjC6/rNgxsSnN7ijOsVkw4CtMzr2pdXYMsyjwqk2G7Wf5DV8AZDkH9HVWF5OxDN0iaKwno3fp76X
-        lopa6Wl8NySq26C7nAOcI4QSlLvzhFARzjMcx5UN5/+LPOujQ9MIgTULQ+i7UWJLLQszi+kIJplo
-        hO/rHOU3CbpN5tcX4kKB9yPDZYI+JDl6yq+LxaK4uX2Gk8LPpz/dscmWxT2A4cIVRDXS6sMLUeWU
-        YnX3MPg//ni45Fzhv1iX732/3bme5oN7kOdn8qJnjC3kTL5eWPtK0+3FC979HoYrQMO6Gsq3oz2d
-        nWb/AL0aH7KsBAAA
-    headers:
-      Accept-Ranges:
-      - bytes
-      Access-Control-Allow-Origin:
-      - '*'
-      Cache-Control:
-      - max-age=300
-      Connection:
-      - keep-alive
-      Content-Encoding:
-      - gzip
-      Content-Length:
-      - '525'
-      Content-Security-Policy:
-      - default-src 'none'; style-src 'unsafe-inline'; sandbox
-      Content-Type:
-      - text/plain; charset=utf-8
-      Cross-Origin-Resource-Policy:
-      - cross-origin
-      Date:
-      - Thu, 27 Feb 2025 09:22:58 GMT
-      ETag:
-      - W/"93ddd202eb0069128f9e634bf90bc6d2b9b174d5d96a1b7f10004f2911f60f3f"
-      Expires:
-      - Thu, 27 Feb 2025 09:27:58 GMT
-      Source-Age:
-      - '2'
-      Strict-Transport-Security:
-      - max-age=31536000
-      Vary:
-      - Authorization,Accept-Encoding,Origin
-      Via:
-      - 1.1 varnish
-      X-Cache:
-      - HIT
-      X-Cache-Hits:
-      - '1'
-      X-Content-Type-Options:
-      - nosniff
-      X-Fastly-Request-ID:
-      - f8cf0f479ea296f0d6ce936905f41756916152c9
-      X-Frame-Options:
-      - deny
-      X-GitHub-Request-Id:
-      - E86B:2BA30C:181C7:32A0D:67C026A7
-      X-Served-By:
-      - cache-del21724-DEL
-      X-Timer:
-      - S1740648179.565969,VS0,VE1
-      X-XSS-Protection:
-      - 1; mode=block
-    status:
-      code: 200
-      message: OK
-- request:
-    body: null
-    headers:
-      Accept:
-      - '*/*'
-      Accept-Encoding:
-      - gzip, deflate
-      Connection:
-      - keep-alive
-      User-Agent:
-      - python-requests/2.32.3
-    method: GET
-    uri: https://raw.githubusercontent.com/IFRCGo/monty-stac-extension/refs/heads/feature/collection-ifrc-event/examples/ifrcevent-impacts/ifrcevent_impacts.json
-  response:
-    body:
-      string: !!binary |
-        H4sIAAAAAAAAA3VUW2+bMBR+z6+w/FzApGm38LQp2tY+rJrWPnWKKsc4wasvyDYsWZT/PttQA2km
-        WcA53znfuZrjDABoLCYvLdWGKQkLAPMUpQheRYjuLZUeNA795dQOqKytTZFlbKvJTqU7ZqtmkzKV
-        CSXtIWtR6lgyQyoqcPrbOGLntw6c9lBTH2alOKfE+qBBz0qv9YS0pdImTNSYWNOBllkevO6//lyB
-        R9U4K3A/tiipIZrVti/iMyCRH6gtCH6m8wv8BnCFS1oCJq0C333aHRFnxJUbgjXyVao/fX5acTrq
-        QMcVIJ98SGUostaqZaXraXQ4hqeDJBaxkuSLT6UneRcjqBxT2RCqYa9aR+NGc8/zNgo3Bt+8VOld
-        NjC6/rNgxsSnN7ijOsVkw4CtMzr2pdXYMsyjwqk2G7Wf5DV8AZDkH9HVWF5OxDN0iaKwno3fp76X
-        lopa6Wl8NySq26C7nAOcI4QSlLvzhFARzjMcx5UN5/+LPOujQ9MIgTULQ+i7UWJLLQszi+kIJplo
-        hO/rHOU3CbpN5tcX4kKB9yPDZYI+JDl6yq+LxaK4uX2Gk8LPpz/dscmWxT2A4cIVRDXS6sMLUeWU
-        YnX3MPg//ni45Fzhv1iX732/3bme5oN7kOdn8qJnjC3kTL5eWPtK0+3FC979HoYrQMO6Gsq3oz2d
-        nWb/AL0aH7KsBAAA
-    headers:
-      Accept-Ranges:
-      - bytes
-      Access-Control-Allow-Origin:
-      - '*'
-      Cache-Control:
-      - max-age=300
-      Connection:
-      - keep-alive
-      Content-Encoding:
-      - gzip
-      Content-Length:
-      - '525'
-      Content-Security-Policy:
-      - default-src 'none'; style-src 'unsafe-inline'; sandbox
-      Content-Type:
-      - text/plain; charset=utf-8
-      Cross-Origin-Resource-Policy:
-      - cross-origin
-      Date:
-      - Thu, 27 Feb 2025 09:22:58 GMT
-      ETag:
-      - W/"93ddd202eb0069128f9e634bf90bc6d2b9b174d5d96a1b7f10004f2911f60f3f"
-      Expires:
-      - Thu, 27 Feb 2025 09:27:58 GMT
-      Source-Age:
-      - '2'
->>>>>>> 5da4fb81
-      Strict-Transport-Security:
-      - max-age=31536000
-      Vary:
-      - Authorization,Accept-Encoding,Origin
-      Via:
-      - 1.1 varnish
-      X-Cache:
-      - HIT
-      X-Cache-Hits:
-      - '2'
-      X-Content-Type-Options:
-      - nosniff
-      X-Fastly-Request-ID:
-<<<<<<< HEAD
       - 4fdccd55024880f73bfe4f8720f70923fd61a276
       X-Frame-Options:
       - deny
@@ -364,17 +161,6 @@
       - cache-mrs1050089-MRS
       X-Timer:
       - S1740502806.670973,VS0,VE1
-=======
-      - 24488514233ed4436afc51e711e9ed3cb8764217
-      X-Frame-Options:
-      - deny
-      X-GitHub-Request-Id:
-      - E86B:2BA30C:181C7:32A0D:67C026A7
-      X-Served-By:
-      - cache-del21741-DEL
-      X-Timer:
-      - S1740648179.694209,VS0,VE0
->>>>>>> 5da4fb81
       X-XSS-Protection:
       - 1; mode=block
     status:
@@ -444,7 +230,6 @@
       Content-Type:
       - text/html; charset=utf-8
       Date:
-<<<<<<< HEAD
       - Tue, 25 Feb 2025 17:00:05 GMT
       Location:
       - https://raw.githubusercontent.com/IFRCGo/monty-stac-extension/refs/heads/main/examples/ifrcevent-impacts/ifrcevent-impacts.json
@@ -452,19 +237,9 @@
       - no-referrer-when-downgrade
       Server:
       - GitHub.com
-=======
-      - Thu, 27 Feb 2025 09:22:58 GMT
-      ETag:
-      - W/"93ddd202eb0069128f9e634bf90bc6d2b9b174d5d96a1b7f10004f2911f60f3f"
-      Expires:
-      - Thu, 27 Feb 2025 09:27:58 GMT
-      Source-Age:
-      - '2'
->>>>>>> 5da4fb81
       Strict-Transport-Security:
       - max-age=31536000; includeSubdomains; preload
       Vary:
-<<<<<<< HEAD
       - X-PJAX, X-PJAX-Container, Turbo-Visit, Turbo-Frame, Accept-Encoding, Accept,
         X-Requested-With
       X-Content-Type-Options:
@@ -473,27 +248,6 @@
       - deny
       X-GitHub-Request-Id:
       - B061:4D50F:1620A0B:1696B70:67BDF715
-=======
-      - Authorization,Accept-Encoding,Origin
-      Via:
-      - 1.1 varnish
-      X-Cache:
-      - HIT
-      X-Cache-Hits:
-      - '1'
-      X-Content-Type-Options:
-      - nosniff
-      X-Fastly-Request-ID:
-      - 85e124a2304111c695facdd718924edc14e4c0bc
-      X-Frame-Options:
-      - deny
-      X-GitHub-Request-Id:
-      - E86B:2BA30C:181C7:32A0D:67C026A7
-      X-Served-By:
-      - cache-del21737-DEL
-      X-Timer:
-      - S1740648179.819834,VS0,VE2
->>>>>>> 5da4fb81
       X-XSS-Protection:
       - '0'
     status:
@@ -545,7 +299,6 @@
       Cross-Origin-Resource-Policy:
       - cross-origin
       Date:
-<<<<<<< HEAD
       - Tue, 25 Feb 2025 17:00:05 GMT
       ETag:
       - W/"93ddd202eb0069128f9e634bf90bc6d2b9b174d5d96a1b7f10004f2911f60f3f"
@@ -553,14 +306,6 @@
       - Tue, 25 Feb 2025 17:05:05 GMT
       Source-Age:
       - '294'
-=======
-      - Thu, 27 Feb 2025 09:22:58 GMT
-      ETag:
-      - W/"93ddd202eb0069128f9e634bf90bc6d2b9b174d5d96a1b7f10004f2911f60f3f"
-      Expires:
-      - Thu, 27 Feb 2025 09:27:58 GMT
-      Source-Age:
-      - '2'
       Strict-Transport-Security:
       - max-age=31536000
       Vary:
@@ -574,88 +319,6 @@
       X-Content-Type-Options:
       - nosniff
       X-Fastly-Request-ID:
-      - b1998918c58600a4a40ad0050b651f9f52ecf838
-      X-Frame-Options:
-      - deny
-      X-GitHub-Request-Id:
-      - E86B:2BA30C:181C7:32A0D:67C026A7
-      X-Served-By:
-      - cache-del21750-DEL
-      X-Timer:
-      - S1740648179.949764,VS0,VE1
-      X-XSS-Protection:
-      - 1; mode=block
-    status:
-      code: 200
-      message: OK
-- request:
-    body: null
-    headers:
-      Accept:
-      - '*/*'
-      Accept-Encoding:
-      - gzip, deflate
-      Connection:
-      - keep-alive
-      User-Agent:
-      - python-requests/2.32.3
-    method: GET
-    uri: https://raw.githubusercontent.com/IFRCGo/monty-stac-extension/refs/heads/feature/collection-ifrc-event/examples/ifrcevent-impacts/ifrcevent_impacts.json
-  response:
-    body:
-      string: !!binary |
-        H4sIAAAAAAAAA3VUW2+bMBR+z6+w/FzApGm38LQp2tY+rJrWPnWKKsc4wasvyDYsWZT/PttQA2km
-        WcA53znfuZrjDABoLCYvLdWGKQkLAPMUpQheRYjuLZUeNA795dQOqKytTZFlbKvJTqU7ZqtmkzKV
-        CSXtIWtR6lgyQyoqcPrbOGLntw6c9lBTH2alOKfE+qBBz0qv9YS0pdImTNSYWNOBllkevO6//lyB
-        R9U4K3A/tiipIZrVti/iMyCRH6gtCH6m8wv8BnCFS1oCJq0C333aHRFnxJUbgjXyVao/fX5acTrq
-        QMcVIJ98SGUostaqZaXraXQ4hqeDJBaxkuSLT6UneRcjqBxT2RCqYa9aR+NGc8/zNgo3Bt+8VOld
-        NjC6/rNgxsSnN7ijOsVkw4CtMzr2pdXYMsyjwqk2G7Wf5DV8AZDkH9HVWF5OxDN0iaKwno3fp76X
-        lopa6Wl8NySq26C7nAOcI4QSlLvzhFARzjMcx5UN5/+LPOujQ9MIgTULQ+i7UWJLLQszi+kIJplo
-        hO/rHOU3CbpN5tcX4kKB9yPDZYI+JDl6yq+LxaK4uX2Gk8LPpz/dscmWxT2A4cIVRDXS6sMLUeWU
-        YnX3MPg//ni45Fzhv1iX732/3bme5oN7kOdn8qJnjC3kTL5eWPtK0+3FC979HoYrQMO6Gsq3oz2d
-        nWb/AL0aH7KsBAAA
-    headers:
-      Accept-Ranges:
-      - bytes
-      Access-Control-Allow-Origin:
-      - '*'
-      Cache-Control:
-      - max-age=300
-      Connection:
-      - keep-alive
-      Content-Encoding:
-      - gzip
-      Content-Length:
-      - '525'
-      Content-Security-Policy:
-      - default-src 'none'; style-src 'unsafe-inline'; sandbox
-      Content-Type:
-      - text/plain; charset=utf-8
-      Cross-Origin-Resource-Policy:
-      - cross-origin
-      Date:
-      - Thu, 27 Feb 2025 09:22:59 GMT
-      ETag:
-      - W/"93ddd202eb0069128f9e634bf90bc6d2b9b174d5d96a1b7f10004f2911f60f3f"
-      Expires:
-      - Thu, 27 Feb 2025 09:27:59 GMT
-      Source-Age:
-      - '2'
->>>>>>> 5da4fb81
-      Strict-Transport-Security:
-      - max-age=31536000
-      Vary:
-      - Authorization,Accept-Encoding,Origin
-      Via:
-      - 1.1 varnish
-      X-Cache:
-      - HIT
-      X-Cache-Hits:
-      - '2'
-      X-Content-Type-Options:
-      - nosniff
-      X-Fastly-Request-ID:
-<<<<<<< HEAD
       - 323c125341dc204fb8cf91ea37cca2ac45358d94
       X-Frame-Options:
       - deny
@@ -665,757 +328,6 @@
       - cache-mrs10544-MRS
       X-Timer:
       - S1740502806.954931,VS0,VE1
-=======
-      - ccf2e579382677b64fb9559437f4f71196c105aa
-      X-Frame-Options:
-      - deny
-      X-GitHub-Request-Id:
-      - E86B:2BA30C:181C7:32A0D:67C026A7
-      X-Served-By:
-      - cache-del21751-DEL
-      X-Timer:
-      - S1740648179.078388,VS0,VE0
-      X-XSS-Protection:
-      - 1; mode=block
-    status:
-      code: 200
-      message: OK
-- request:
-    body: null
-    headers:
-      Accept:
-      - '*/*'
-      Accept-Encoding:
-      - gzip, deflate
-      Connection:
-      - keep-alive
-      User-Agent:
-      - python-requests/2.32.3
-    method: GET
-    uri: https://raw.githubusercontent.com/IFRCGo/monty-stac-extension/refs/heads/feature/collection-ifrc-event/examples/ifrcevent-impacts/ifrcevent_impacts.json
-  response:
-    body:
-      string: !!binary |
-        H4sIAAAAAAAAA3VUW2+bMBR+z6+w/FzApGm38LQp2tY+rJrWPnWKKsc4wasvyDYsWZT/PttQA2km
-        WcA53znfuZrjDABoLCYvLdWGKQkLAPMUpQheRYjuLZUeNA795dQOqKytTZFlbKvJTqU7ZqtmkzKV
-        CSXtIWtR6lgyQyoqcPrbOGLntw6c9lBTH2alOKfE+qBBz0qv9YS0pdImTNSYWNOBllkevO6//lyB
-        R9U4K3A/tiipIZrVti/iMyCRH6gtCH6m8wv8BnCFS1oCJq0C333aHRFnxJUbgjXyVao/fX5acTrq
-        QMcVIJ98SGUostaqZaXraXQ4hqeDJBaxkuSLT6UneRcjqBxT2RCqYa9aR+NGc8/zNgo3Bt+8VOld
-        NjC6/rNgxsSnN7ijOsVkw4CtMzr2pdXYMsyjwqk2G7Wf5DV8AZDkH9HVWF5OxDN0iaKwno3fp76X
-        lopa6Wl8NySq26C7nAOcI4QSlLvzhFARzjMcx5UN5/+LPOujQ9MIgTULQ+i7UWJLLQszi+kIJplo
-        hO/rHOU3CbpN5tcX4kKB9yPDZYI+JDl6yq+LxaK4uX2Gk8LPpz/dscmWxT2A4cIVRDXS6sMLUeWU
-        YnX3MPg//ni45Fzhv1iX732/3bme5oN7kOdn8qJnjC3kTL5eWPtK0+3FC979HoYrQMO6Gsq3oz2d
-        nWb/AL0aH7KsBAAA
-    headers:
-      Accept-Ranges:
-      - bytes
-      Access-Control-Allow-Origin:
-      - '*'
-      Cache-Control:
-      - max-age=300
-      Connection:
-      - keep-alive
-      Content-Encoding:
-      - gzip
-      Content-Length:
-      - '525'
-      Content-Security-Policy:
-      - default-src 'none'; style-src 'unsafe-inline'; sandbox
-      Content-Type:
-      - text/plain; charset=utf-8
-      Cross-Origin-Resource-Policy:
-      - cross-origin
-      Date:
-      - Thu, 27 Feb 2025 09:22:59 GMT
-      ETag:
-      - W/"93ddd202eb0069128f9e634bf90bc6d2b9b174d5d96a1b7f10004f2911f60f3f"
-      Expires:
-      - Thu, 27 Feb 2025 09:27:59 GMT
-      Source-Age:
-      - '3'
-      Strict-Transport-Security:
-      - max-age=31536000
-      Vary:
-      - Authorization,Accept-Encoding,Origin
-      Via:
-      - 1.1 varnish
-      X-Cache:
-      - HIT
-      X-Cache-Hits:
-      - '1'
-      X-Content-Type-Options:
-      - nosniff
-      X-Fastly-Request-ID:
-      - 6731c054a375d237260082b015c335a26192358c
-      X-Frame-Options:
-      - deny
-      X-GitHub-Request-Id:
-      - E86B:2BA30C:181C7:32A0D:67C026A7
-      X-Served-By:
-      - cache-del21721-DEL
-      X-Timer:
-      - S1740648179.208781,VS0,VE1
-      X-XSS-Protection:
-      - 1; mode=block
-    status:
-      code: 200
-      message: OK
-- request:
-    body: null
-    headers:
-      Accept:
-      - '*/*'
-      Accept-Encoding:
-      - gzip, deflate
-      Connection:
-      - keep-alive
-      User-Agent:
-      - python-requests/2.32.3
-    method: GET
-    uri: https://raw.githubusercontent.com/IFRCGo/monty-stac-extension/refs/heads/feature/collection-ifrc-event/examples/ifrcevent-impacts/ifrcevent_impacts.json
-  response:
-    body:
-      string: !!binary |
-        H4sIAAAAAAAAA3VUW2+bMBR+z6+w/FzApGm38LQp2tY+rJrWPnWKKsc4wasvyDYsWZT/PttQA2km
-        WcA53znfuZrjDABoLCYvLdWGKQkLAPMUpQheRYjuLZUeNA795dQOqKytTZFlbKvJTqU7ZqtmkzKV
-        CSXtIWtR6lgyQyoqcPrbOGLntw6c9lBTH2alOKfE+qBBz0qv9YS0pdImTNSYWNOBllkevO6//lyB
-        R9U4K3A/tiipIZrVti/iMyCRH6gtCH6m8wv8BnCFS1oCJq0C333aHRFnxJUbgjXyVao/fX5acTrq
-        QMcVIJ98SGUostaqZaXraXQ4hqeDJBaxkuSLT6UneRcjqBxT2RCqYa9aR+NGc8/zNgo3Bt+8VOld
-        NjC6/rNgxsSnN7ijOsVkw4CtMzr2pdXYMsyjwqk2G7Wf5DV8AZDkH9HVWF5OxDN0iaKwno3fp76X
-        lopa6Wl8NySq26C7nAOcI4QSlLvzhFARzjMcx5UN5/+LPOujQ9MIgTULQ+i7UWJLLQszi+kIJplo
-        hO/rHOU3CbpN5tcX4kKB9yPDZYI+JDl6yq+LxaK4uX2Gk8LPpz/dscmWxT2A4cIVRDXS6sMLUeWU
-        YnX3MPg//ni45Fzhv1iX732/3bme5oN7kOdn8qJnjC3kTL5eWPtK0+3FC979HoYrQMO6Gsq3oz2d
-        nWb/AL0aH7KsBAAA
-    headers:
-      Accept-Ranges:
-      - bytes
-      Access-Control-Allow-Origin:
-      - '*'
-      Cache-Control:
-      - max-age=300
-      Connection:
-      - keep-alive
-      Content-Encoding:
-      - gzip
-      Content-Length:
-      - '525'
-      Content-Security-Policy:
-      - default-src 'none'; style-src 'unsafe-inline'; sandbox
-      Content-Type:
-      - text/plain; charset=utf-8
-      Cross-Origin-Resource-Policy:
-      - cross-origin
-      Date:
-      - Thu, 27 Feb 2025 09:22:59 GMT
-      ETag:
-      - W/"93ddd202eb0069128f9e634bf90bc6d2b9b174d5d96a1b7f10004f2911f60f3f"
-      Expires:
-      - Thu, 27 Feb 2025 09:27:59 GMT
-      Source-Age:
-      - '3'
-      Strict-Transport-Security:
-      - max-age=31536000
-      Vary:
-      - Authorization,Accept-Encoding,Origin
-      Via:
-      - 1.1 varnish
-      X-Cache:
-      - HIT
-      X-Cache-Hits:
-      - '1'
-      X-Content-Type-Options:
-      - nosniff
-      X-Fastly-Request-ID:
-      - e0a32e1a7839146fa3ca08b2d2ac0462bb02899b
-      X-Frame-Options:
-      - deny
-      X-GitHub-Request-Id:
-      - E86B:2BA30C:181C7:32A0D:67C026A7
-      X-Served-By:
-      - cache-del21722-DEL
-      X-Timer:
-      - S1740648179.334197,VS0,VE2
-      X-XSS-Protection:
-      - 1; mode=block
-    status:
-      code: 200
-      message: OK
-- request:
-    body: null
-    headers:
-      Accept:
-      - '*/*'
-      Accept-Encoding:
-      - gzip, deflate
-      Connection:
-      - keep-alive
-      User-Agent:
-      - python-requests/2.32.3
-    method: GET
-    uri: https://raw.githubusercontent.com/IFRCGo/monty-stac-extension/refs/heads/feature/collection-ifrc-event/examples/ifrcevent-impacts/ifrcevent_impacts.json
-  response:
-    body:
-      string: !!binary |
-        H4sIAAAAAAAAA3VUW2+bMBR+z6+w/FzApGm38LQp2tY+rJrWPnWKKsc4wasvyDYsWZT/PttQA2km
-        WcA53znfuZrjDABoLCYvLdWGKQkLAPMUpQheRYjuLZUeNA795dQOqKytTZFlbKvJTqU7ZqtmkzKV
-        CSXtIWtR6lgyQyoqcPrbOGLntw6c9lBTH2alOKfE+qBBz0qv9YS0pdImTNSYWNOBllkevO6//lyB
-        R9U4K3A/tiipIZrVti/iMyCRH6gtCH6m8wv8BnCFS1oCJq0C333aHRFnxJUbgjXyVao/fX5acTrq
-        QMcVIJ98SGUostaqZaXraXQ4hqeDJBaxkuSLT6UneRcjqBxT2RCqYa9aR+NGc8/zNgo3Bt+8VOld
-        NjC6/rNgxsSnN7ijOsVkw4CtMzr2pdXYMsyjwqk2G7Wf5DV8AZDkH9HVWF5OxDN0iaKwno3fp76X
-        lopa6Wl8NySq26C7nAOcI4QSlLvzhFARzjMcx5UN5/+LPOujQ9MIgTULQ+i7UWJLLQszi+kIJplo
-        hO/rHOU3CbpN5tcX4kKB9yPDZYI+JDl6yq+LxaK4uX2Gk8LPpz/dscmWxT2A4cIVRDXS6sMLUeWU
-        YnX3MPg//ni45Fzhv1iX732/3bme5oN7kOdn8qJnjC3kTL5eWPtK0+3FC979HoYrQMO6Gsq3oz2d
-        nWb/AL0aH7KsBAAA
-    headers:
-      Accept-Ranges:
-      - bytes
-      Access-Control-Allow-Origin:
-      - '*'
-      Cache-Control:
-      - max-age=300
-      Connection:
-      - keep-alive
-      Content-Encoding:
-      - gzip
-      Content-Length:
-      - '525'
-      Content-Security-Policy:
-      - default-src 'none'; style-src 'unsafe-inline'; sandbox
-      Content-Type:
-      - text/plain; charset=utf-8
-      Cross-Origin-Resource-Policy:
-      - cross-origin
-      Date:
-      - Thu, 27 Feb 2025 09:22:59 GMT
-      ETag:
-      - W/"93ddd202eb0069128f9e634bf90bc6d2b9b174d5d96a1b7f10004f2911f60f3f"
-      Expires:
-      - Thu, 27 Feb 2025 09:27:59 GMT
-      Source-Age:
-      - '3'
-      Strict-Transport-Security:
-      - max-age=31536000
-      Vary:
-      - Authorization,Accept-Encoding,Origin
-      Via:
-      - 1.1 varnish
-      X-Cache:
-      - HIT
-      X-Cache-Hits:
-      - '2'
-      X-Content-Type-Options:
-      - nosniff
-      X-Fastly-Request-ID:
-      - 2421f3c4f8b40b75b9cb4e01d2b626ce2624d8a1
-      X-Frame-Options:
-      - deny
-      X-GitHub-Request-Id:
-      - E86B:2BA30C:181C7:32A0D:67C026A7
-      X-Served-By:
-      - cache-del21750-DEL
-      X-Timer:
-      - S1740648179.463677,VS0,VE0
-      X-XSS-Protection:
-      - 1; mode=block
-    status:
-      code: 200
-      message: OK
-- request:
-    body: null
-    headers:
-      Accept:
-      - '*/*'
-      Accept-Encoding:
-      - gzip, deflate
-      Connection:
-      - keep-alive
-      User-Agent:
-      - python-requests/2.32.3
-    method: GET
-    uri: https://raw.githubusercontent.com/IFRCGo/monty-stac-extension/refs/heads/main/json-schema/schema.json
-  response:
-    body:
-      string: !!binary |
-        H4sIAAAAAAAAA9UZ2XLbNvDdX4EyfrBnbEk+lE78knHSdOqHTD1JnpoDA5ErEQ5IsAComHH1710e
-        kngANOU4HdeTQ8Ye2HsXq7s9Qrx97YcQMe+CeKExycV4fKNlfFyejqRajAPF5uZ48uu4PHvmHRV0
-        PFjTaCTic+Uv5GjBTZjORlyOIxmbbLycjE5Gk4pylHOuyA03AnIGb3M88ubWQKy5jEtoANpXPDH5
-        AeK8/3D5mrQQyVwqUgCuDESasDgof30thQA/J9WjkpuM4c858vmIvxByV/yba+DLKILY5Dd8CLkm
-        +MeEQEphW/xLVgUdE6LGrs6yZKsgh3rPxgHMecwLScbaMJ/CWnjtbShWR3Y2JksK+8jZDWrjHdVh
-        Cv5OuYKgIcSW6qh5liiZgDIcarcS8rnBsYZz0ZBjK0nzFM991KMw3u/ATKrAayCs3FJYeHVtajPK
-        Br3uunelMcicgwg0CSH/jL7L3UauN7eOWmapODlNucEoAvnCl2lsVEZ9ibFpZbVBDdl3poIhmL5U
-        imIeOZCUFE2frX8+d85WXRZ2w1mDszRd96Yf4+oQf9U6aSpTh24/rz+VuJVYOydypzIU1P/DdF7y
-        AFQ7tjzBfRQHflKSb43nDXGYwwyDImXj7a2P4qzXR/cHQP5rVSF4TN6nUcRUXhXIq4ygKCwV5ojI
-        WGQEafyvJT3cco0u9oHIeXGwteARmaWGxNLUL6qw9Ib7UD9vKB7mvC25xYO9FW5gdbNVth9P471K
-        R68WCxsNvHaKbVVzJZNd1Q6jTnQ5TNsjQUMKphTLmp7GrDGMd0jq+bTz4OT1mnRVr4xeVdAv7DWy
-        nKQSTEV+C0GVFlsruqzrMlMZG5BwjXFB4zSagXLZiscGFgi2FQprLA63Oc/HNGdhQ2cqHi86xZQZ
-        A6oYMr8cfLw8/uvz3dnq8J/LVy/226h1CyI8rzGM6AR8zgTJhd3UmctZBpwwBYykGg08y8jVb29f
-        OxzYMUAjy/57/U9XBy8vPn0K7s5X+4d3k6MTtMfBR3b8PTfNsftDjlUxONwfqut6AnKoWQl9v7EC
-        wHwTLja7NV1fpFj11cNK8ZrYUohdSrUUK3A1LEFxk9ElE6m1Ma+5Vfk2jFuKVfbRRBNsBm2T78wN
-        tOERM0BdA4h9YmiSuVtPw28sCApyJq7rHjQqhZ4I41HCfPOACOsNE5R9IVU2wHztbuwButzezBOQ
-        iWgPjOV9KIu1sX+TWNOsHd9+7IdcBApiOqHnvfApfdELP5nQk34OJ1N6YuXBApzW6OmEnloZVOAp
-        Pe2hPpvQsx7qsyk966E+R+17qM+n9LyHejqh0x7q6ZROe6ifT+hzKzV2cVAis3o5BBB+yLii2JE6
-        T4cCR0kW2AEY999YZoUtUxGDYjMBFKJEyKzokBbEWYpexXC23wDFWKTS4n2BnU8bK14odcINE1Yg
-        jkpS2kEQpJhwBWsUz6G/kD4T1E8Vxp5vteJCyNk9KE0mlAU3Axi50FIdYMX2sYbgLGlNFeze9nxn
-        PKALyF0jbOB86KT5kKo4PmPWazcbUt4msdiCbUmBT2eUTWMPt8pgJLqKsvkcK6OdPpQYjaG07B5a
-        r4lW03D1iodXzjQuJjkcha2CpnGfGgGL2MIBQtspmdmBicSnhcHxUWS0h8f6aloYtBcjwInGt+bf
-        BoXHbqQAmAmtzYBrbbNoHiXxTarsgsOS+SlzGE1BniuuwMLrXEGnQxCYw1hvQC1cebhGwpk4kYqp
-        XiQh4wX+H9nVozHYBTEM73eFBNcqTRzAvL7Z0yECAdpanZBhIphfODCf2O2BsMXKn633Y7kjqjez
-        64Hbm998EWICUMX1190y/FHG3seYdn/CfNq6ofldx27C7jrqzrF31mbdvRbp+jl47Xjpfzl4+Us5
-        FB+2B+H66/ha4RMhNmQrBIksK4fuwm8ryL3yrzcdLv+4ekG3B+CcjhwaFQLfONgcg9ZhhA9yIWAj
-        d2MZXS3rHRuXdzmw0nojSfNrqfzHadF3MAdVLCLfLNsDluO7k4GByjUtnNUbo8N5qbWg7kDdJr5z
-        SVzT/L1M1dNXWxdSPpbOfxQ7jcfVttyTPJaEV8Wb+HElLN/ZgyS0JuDGpbUcdK0s28laHPbs1iIe
-        X1XrtdNdF72dOLtvedtIoyemjDW/ByhUJcgT06abtgNUqTLp56pysvPXCZ38fuiKOWK3Gynut0aV
-        tU/MGt1a4nTsXv53tfcv3WxK+wwjAAA=
-    headers:
-      Accept-Ranges:
-      - bytes
-      Access-Control-Allow-Origin:
-      - '*'
-      Cache-Control:
-      - max-age=300
-      Connection:
-      - keep-alive
-      Content-Encoding:
-      - gzip
-      Content-Length:
-      - '1676'
-      Content-Security-Policy:
-      - default-src 'none'; style-src 'unsafe-inline'; sandbox
-      Content-Type:
-      - text/plain; charset=utf-8
-      Cross-Origin-Resource-Policy:
-      - cross-origin
-      Date:
-      - Thu, 27 Feb 2025 09:22:59 GMT
-      ETag:
-      - W/"46b2d208ff47c76f665a58d5a9a82972e12d5066b8f0fcb6b2e3a510105e1d7a"
-      Expires:
-      - Thu, 27 Feb 2025 09:27:59 GMT
-      Source-Age:
-      - '97'
-      Strict-Transport-Security:
-      - max-age=31536000
-      Vary:
-      - Authorization,Accept-Encoding,Origin
-      Via:
-      - 1.1 varnish
-      X-Cache:
-      - HIT
-      X-Cache-Hits:
-      - '12'
-      X-Content-Type-Options:
-      - nosniff
-      X-Fastly-Request-ID:
-      - ae98d1ea022ee910ef444d6c98e03c314a21fe96
-      X-Frame-Options:
-      - deny
-      X-GitHub-Request-Id:
-      - A48A:27B02A:255708:604FFD:67C0261C
-      X-Served-By:
-      - cache-del21727-DEL
-      X-Timer:
-      - S1740648180.594127,VS0,VE0
-      X-XSS-Protection:
-      - 1; mode=block
-    status:
-      code: 200
-      message: OK
-- request:
-    body: null
-    headers:
-      Accept:
-      - '*/*'
-      Accept-Encoding:
-      - gzip, deflate
-      Connection:
-      - keep-alive
-      User-Agent:
-      - python-requests/2.32.3
-    method: GET
-    uri: https://raw.githubusercontent.com/IFRCGo/monty-stac-extension/refs/heads/main/json-schema/schema.json
-  response:
-    body:
-      string: !!binary |
-        H4sIAAAAAAAAA9UZ2XLbNvDdX4EyfrBnbEk+lE78knHSdOqHTD1JnpoDA5ErEQ5IsAComHH1710e
-        kngANOU4HdeTQ8Ye2HsXq7s9Qrx97YcQMe+CeKExycV4fKNlfFyejqRajAPF5uZ48uu4PHvmHRV0
-        PFjTaCTic+Uv5GjBTZjORlyOIxmbbLycjE5Gk4pylHOuyA03AnIGb3M88ubWQKy5jEtoANpXPDH5
-        AeK8/3D5mrQQyVwqUgCuDESasDgof30thQA/J9WjkpuM4c858vmIvxByV/yba+DLKILY5Dd8CLkm
-        +MeEQEphW/xLVgUdE6LGrs6yZKsgh3rPxgHMecwLScbaMJ/CWnjtbShWR3Y2JksK+8jZDWrjHdVh
-        Cv5OuYKgIcSW6qh5liiZgDIcarcS8rnBsYZz0ZBjK0nzFM991KMw3u/ATKrAayCs3FJYeHVtajPK
-        Br3uunelMcicgwg0CSH/jL7L3UauN7eOWmapODlNucEoAvnCl2lsVEZ9ibFpZbVBDdl3poIhmL5U
-        imIeOZCUFE2frX8+d85WXRZ2w1mDszRd96Yf4+oQf9U6aSpTh24/rz+VuJVYOydypzIU1P/DdF7y
-        AFQ7tjzBfRQHflKSb43nDXGYwwyDImXj7a2P4qzXR/cHQP5rVSF4TN6nUcRUXhXIq4ygKCwV5ojI
-        WGQEafyvJT3cco0u9oHIeXGwteARmaWGxNLUL6qw9Ib7UD9vKB7mvC25xYO9FW5gdbNVth9P471K
-        R68WCxsNvHaKbVVzJZNd1Q6jTnQ5TNsjQUMKphTLmp7GrDGMd0jq+bTz4OT1mnRVr4xeVdAv7DWy
-        nKQSTEV+C0GVFlsruqzrMlMZG5BwjXFB4zSagXLZiscGFgi2FQprLA63Oc/HNGdhQ2cqHi86xZQZ
-        A6oYMr8cfLw8/uvz3dnq8J/LVy/226h1CyI8rzGM6AR8zgTJhd3UmctZBpwwBYykGg08y8jVb29f
-        OxzYMUAjy/57/U9XBy8vPn0K7s5X+4d3k6MTtMfBR3b8PTfNsftDjlUxONwfqut6AnKoWQl9v7EC
-        wHwTLja7NV1fpFj11cNK8ZrYUohdSrUUK3A1LEFxk9ElE6m1Ma+5Vfk2jFuKVfbRRBNsBm2T78wN
-        tOERM0BdA4h9YmiSuVtPw28sCApyJq7rHjQqhZ4I41HCfPOACOsNE5R9IVU2wHztbuwButzezBOQ
-        iWgPjOV9KIu1sX+TWNOsHd9+7IdcBApiOqHnvfApfdELP5nQk34OJ1N6YuXBApzW6OmEnloZVOAp
-        Pe2hPpvQsx7qsyk966E+R+17qM+n9LyHejqh0x7q6ZROe6ifT+hzKzV2cVAis3o5BBB+yLii2JE6
-        T4cCR0kW2AEY999YZoUtUxGDYjMBFKJEyKzokBbEWYpexXC23wDFWKTS4n2BnU8bK14odcINE1Yg
-        jkpS2kEQpJhwBWsUz6G/kD4T1E8Vxp5vteJCyNk9KE0mlAU3Axi50FIdYMX2sYbgLGlNFeze9nxn
-        PKALyF0jbOB86KT5kKo4PmPWazcbUt4msdiCbUmBT2eUTWMPt8pgJLqKsvkcK6OdPpQYjaG07B5a
-        r4lW03D1iodXzjQuJjkcha2CpnGfGgGL2MIBQtspmdmBicSnhcHxUWS0h8f6aloYtBcjwInGt+bf
-        BoXHbqQAmAmtzYBrbbNoHiXxTarsgsOS+SlzGE1BniuuwMLrXEGnQxCYw1hvQC1cebhGwpk4kYqp
-        XiQh4wX+H9nVozHYBTEM73eFBNcqTRzAvL7Z0yECAdpanZBhIphfODCf2O2BsMXKn633Y7kjqjez
-        64Hbm998EWICUMX1190y/FHG3seYdn/CfNq6ofldx27C7jrqzrF31mbdvRbp+jl47Xjpfzl4+Us5
-        FB+2B+H66/ha4RMhNmQrBIksK4fuwm8ryL3yrzcdLv+4ekG3B+CcjhwaFQLfONgcg9ZhhA9yIWAj
-        d2MZXS3rHRuXdzmw0nojSfNrqfzHadF3MAdVLCLfLNsDluO7k4GByjUtnNUbo8N5qbWg7kDdJr5z
-        SVzT/L1M1dNXWxdSPpbOfxQ7jcfVttyTPJaEV8Wb+HElLN/ZgyS0JuDGpbUcdK0s28laHPbs1iIe
-        X1XrtdNdF72dOLtvedtIoyemjDW/ByhUJcgT06abtgNUqTLp56pysvPXCZ38fuiKOWK3Gynut0aV
-        tU/MGt1a4nTsXv53tfcv3WxK+wwjAAA=
-    headers:
-      Accept-Ranges:
-      - bytes
-      Access-Control-Allow-Origin:
-      - '*'
-      Cache-Control:
-      - max-age=300
-      Connection:
-      - keep-alive
-      Content-Encoding:
-      - gzip
-      Content-Length:
-      - '1676'
-      Content-Security-Policy:
-      - default-src 'none'; style-src 'unsafe-inline'; sandbox
-      Content-Type:
-      - text/plain; charset=utf-8
-      Cross-Origin-Resource-Policy:
-      - cross-origin
-      Date:
-      - Thu, 27 Feb 2025 09:22:59 GMT
-      ETag:
-      - W/"46b2d208ff47c76f665a58d5a9a82972e12d5066b8f0fcb6b2e3a510105e1d7a"
-      Expires:
-      - Thu, 27 Feb 2025 09:27:59 GMT
-      Source-Age:
-      - '98'
-      Strict-Transport-Security:
-      - max-age=31536000
-      Vary:
-      - Authorization,Accept-Encoding,Origin
-      Via:
-      - 1.1 varnish
-      X-Cache:
-      - HIT
-      X-Cache-Hits:
-      - '5'
-      X-Content-Type-Options:
-      - nosniff
-      X-Fastly-Request-ID:
-      - e8955e4967d105d540c34de10edb210d8a0f6129
-      X-Frame-Options:
-      - deny
-      X-GitHub-Request-Id:
-      - A48A:27B02A:255708:604FFD:67C0261C
-      X-Served-By:
-      - cache-del21737-DEL
-      X-Timer:
-      - S1740648180.728962,VS0,VE0
-      X-XSS-Protection:
-      - 1; mode=block
-    status:
-      code: 200
-      message: OK
-- request:
-    body: null
-    headers:
-      Accept:
-      - '*/*'
-      Accept-Encoding:
-      - gzip, deflate
-      Connection:
-      - keep-alive
-      User-Agent:
-      - python-requests/2.32.3
-    method: GET
-    uri: https://raw.githubusercontent.com/IFRCGo/monty-stac-extension/refs/heads/main/json-schema/schema.json
-  response:
-    body:
-      string: !!binary |
-        H4sIAAAAAAAAA9UZ2XLbNvDdX4EyfrBnbEk+lE78knHSdOqHTD1JnpoDA5ErEQ5IsAComHH1710e
-        kngANOU4HdeTQ8Ye2HsXq7s9Qrx97YcQMe+CeKExycV4fKNlfFyejqRajAPF5uZ48uu4PHvmHRV0
-        PFjTaCTic+Uv5GjBTZjORlyOIxmbbLycjE5Gk4pylHOuyA03AnIGb3M88ubWQKy5jEtoANpXPDH5
-        AeK8/3D5mrQQyVwqUgCuDESasDgof30thQA/J9WjkpuM4c858vmIvxByV/yba+DLKILY5Dd8CLkm
-        +MeEQEphW/xLVgUdE6LGrs6yZKsgh3rPxgHMecwLScbaMJ/CWnjtbShWR3Y2JksK+8jZDWrjHdVh
-        Cv5OuYKgIcSW6qh5liiZgDIcarcS8rnBsYZz0ZBjK0nzFM991KMw3u/ATKrAayCs3FJYeHVtajPK
-        Br3uunelMcicgwg0CSH/jL7L3UauN7eOWmapODlNucEoAvnCl2lsVEZ9ibFpZbVBDdl3poIhmL5U
-        imIeOZCUFE2frX8+d85WXRZ2w1mDszRd96Yf4+oQf9U6aSpTh24/rz+VuJVYOydypzIU1P/DdF7y
-        AFQ7tjzBfRQHflKSb43nDXGYwwyDImXj7a2P4qzXR/cHQP5rVSF4TN6nUcRUXhXIq4ygKCwV5ojI
-        WGQEafyvJT3cco0u9oHIeXGwteARmaWGxNLUL6qw9Ib7UD9vKB7mvC25xYO9FW5gdbNVth9P471K
-        R68WCxsNvHaKbVVzJZNd1Q6jTnQ5TNsjQUMKphTLmp7GrDGMd0jq+bTz4OT1mnRVr4xeVdAv7DWy
-        nKQSTEV+C0GVFlsruqzrMlMZG5BwjXFB4zSagXLZiscGFgi2FQprLA63Oc/HNGdhQ2cqHi86xZQZ
-        A6oYMr8cfLw8/uvz3dnq8J/LVy/226h1CyI8rzGM6AR8zgTJhd3UmctZBpwwBYykGg08y8jVb29f
-        OxzYMUAjy/57/U9XBy8vPn0K7s5X+4d3k6MTtMfBR3b8PTfNsftDjlUxONwfqut6AnKoWQl9v7EC
-        wHwTLja7NV1fpFj11cNK8ZrYUohdSrUUK3A1LEFxk9ElE6m1Ma+5Vfk2jFuKVfbRRBNsBm2T78wN
-        tOERM0BdA4h9YmiSuVtPw28sCApyJq7rHjQqhZ4I41HCfPOACOsNE5R9IVU2wHztbuwButzezBOQ
-        iWgPjOV9KIu1sX+TWNOsHd9+7IdcBApiOqHnvfApfdELP5nQk34OJ1N6YuXBApzW6OmEnloZVOAp
-        Pe2hPpvQsx7qsyk966E+R+17qM+n9LyHejqh0x7q6ZROe6ifT+hzKzV2cVAis3o5BBB+yLii2JE6
-        T4cCR0kW2AEY999YZoUtUxGDYjMBFKJEyKzokBbEWYpexXC23wDFWKTS4n2BnU8bK14odcINE1Yg
-        jkpS2kEQpJhwBWsUz6G/kD4T1E8Vxp5vteJCyNk9KE0mlAU3Axi50FIdYMX2sYbgLGlNFeze9nxn
-        PKALyF0jbOB86KT5kKo4PmPWazcbUt4msdiCbUmBT2eUTWMPt8pgJLqKsvkcK6OdPpQYjaG07B5a
-        r4lW03D1iodXzjQuJjkcha2CpnGfGgGL2MIBQtspmdmBicSnhcHxUWS0h8f6aloYtBcjwInGt+bf
-        BoXHbqQAmAmtzYBrbbNoHiXxTarsgsOS+SlzGE1BniuuwMLrXEGnQxCYw1hvQC1cebhGwpk4kYqp
-        XiQh4wX+H9nVozHYBTEM73eFBNcqTRzAvL7Z0yECAdpanZBhIphfODCf2O2BsMXKn633Y7kjqjez
-        64Hbm998EWICUMX1190y/FHG3seYdn/CfNq6ofldx27C7jrqzrF31mbdvRbp+jl47Xjpfzl4+Us5
-        FB+2B+H66/ha4RMhNmQrBIksK4fuwm8ryL3yrzcdLv+4ekG3B+CcjhwaFQLfONgcg9ZhhA9yIWAj
-        d2MZXS3rHRuXdzmw0nojSfNrqfzHadF3MAdVLCLfLNsDluO7k4GByjUtnNUbo8N5qbWg7kDdJr5z
-        SVzT/L1M1dNXWxdSPpbOfxQ7jcfVttyTPJaEV8Wb+HElLN/ZgyS0JuDGpbUcdK0s28laHPbs1iIe
-        X1XrtdNdF72dOLtvedtIoyemjDW/ByhUJcgT06abtgNUqTLp56pysvPXCZ38fuiKOWK3Gynut0aV
-        tU/MGt1a4nTsXv53tfcv3WxK+wwjAAA=
-    headers:
-      Accept-Ranges:
-      - bytes
-      Access-Control-Allow-Origin:
-      - '*'
-      Cache-Control:
-      - max-age=300
-      Connection:
-      - keep-alive
-      Content-Encoding:
-      - gzip
-      Content-Length:
-      - '1676'
-      Content-Security-Policy:
-      - default-src 'none'; style-src 'unsafe-inline'; sandbox
-      Content-Type:
-      - text/plain; charset=utf-8
-      Cross-Origin-Resource-Policy:
-      - cross-origin
-      Date:
-      - Thu, 27 Feb 2025 09:22:59 GMT
-      ETag:
-      - W/"46b2d208ff47c76f665a58d5a9a82972e12d5066b8f0fcb6b2e3a510105e1d7a"
-      Expires:
-      - Thu, 27 Feb 2025 09:27:59 GMT
-      Source-Age:
-      - '97'
-      Strict-Transport-Security:
-      - max-age=31536000
-      Vary:
-      - Authorization,Accept-Encoding,Origin
-      Via:
-      - 1.1 varnish
-      X-Cache:
-      - HIT
-      X-Cache-Hits:
-      - '7'
-      X-Content-Type-Options:
-      - nosniff
-      X-Fastly-Request-ID:
-      - 4527ba815c273db1fc9a1e474ffdc8b0bdc09349
-      X-Frame-Options:
-      - deny
-      X-GitHub-Request-Id:
-      - A48A:27B02A:255708:604FFD:67C0261C
-      X-Served-By:
-      - cache-del21740-DEL
-      X-Timer:
-      - S1740648180.861858,VS0,VE0
-      X-XSS-Protection:
-      - 1; mode=block
-    status:
-      code: 200
-      message: OK
-- request:
-    body: null
-    headers:
-      Accept:
-      - '*/*'
-      Accept-Encoding:
-      - gzip, deflate
-      Connection:
-      - keep-alive
-      User-Agent:
-      - python-requests/2.32.3
-    method: GET
-    uri: https://raw.githubusercontent.com/IFRCGo/monty-stac-extension/refs/heads/main/json-schema/schema.json
-  response:
-    body:
-      string: !!binary |
-        H4sIAAAAAAAAA9UZ2XLbNvDdX4EyfrBnbEk+lE78knHSdOqHTD1JnpoDA5ErEQ5IsAComHH1710e
-        kngANOU4HdeTQ8Ye2HsXq7s9Qrx97YcQMe+CeKExycV4fKNlfFyejqRajAPF5uZ48uu4PHvmHRV0
-        PFjTaCTic+Uv5GjBTZjORlyOIxmbbLycjE5Gk4pylHOuyA03AnIGb3M88ubWQKy5jEtoANpXPDH5
-        AeK8/3D5mrQQyVwqUgCuDESasDgof30thQA/J9WjkpuM4c858vmIvxByV/yba+DLKILY5Dd8CLkm
-        +MeEQEphW/xLVgUdE6LGrs6yZKsgh3rPxgHMecwLScbaMJ/CWnjtbShWR3Y2JksK+8jZDWrjHdVh
-        Cv5OuYKgIcSW6qh5liiZgDIcarcS8rnBsYZz0ZBjK0nzFM991KMw3u/ATKrAayCs3FJYeHVtajPK
-        Br3uunelMcicgwg0CSH/jL7L3UauN7eOWmapODlNucEoAvnCl2lsVEZ9ibFpZbVBDdl3poIhmL5U
-        imIeOZCUFE2frX8+d85WXRZ2w1mDszRd96Yf4+oQf9U6aSpTh24/rz+VuJVYOydypzIU1P/DdF7y
-        AFQ7tjzBfRQHflKSb43nDXGYwwyDImXj7a2P4qzXR/cHQP5rVSF4TN6nUcRUXhXIq4ygKCwV5ojI
-        WGQEafyvJT3cco0u9oHIeXGwteARmaWGxNLUL6qw9Ib7UD9vKB7mvC25xYO9FW5gdbNVth9P471K
-        R68WCxsNvHaKbVVzJZNd1Q6jTnQ5TNsjQUMKphTLmp7GrDGMd0jq+bTz4OT1mnRVr4xeVdAv7DWy
-        nKQSTEV+C0GVFlsruqzrMlMZG5BwjXFB4zSagXLZiscGFgi2FQprLA63Oc/HNGdhQ2cqHi86xZQZ
-        A6oYMr8cfLw8/uvz3dnq8J/LVy/226h1CyI8rzGM6AR8zgTJhd3UmctZBpwwBYykGg08y8jVb29f
-        OxzYMUAjy/57/U9XBy8vPn0K7s5X+4d3k6MTtMfBR3b8PTfNsftDjlUxONwfqut6AnKoWQl9v7EC
-        wHwTLja7NV1fpFj11cNK8ZrYUohdSrUUK3A1LEFxk9ElE6m1Ma+5Vfk2jFuKVfbRRBNsBm2T78wN
-        tOERM0BdA4h9YmiSuVtPw28sCApyJq7rHjQqhZ4I41HCfPOACOsNE5R9IVU2wHztbuwButzezBOQ
-        iWgPjOV9KIu1sX+TWNOsHd9+7IdcBApiOqHnvfApfdELP5nQk34OJ1N6YuXBApzW6OmEnloZVOAp
-        Pe2hPpvQsx7qsyk966E+R+17qM+n9LyHejqh0x7q6ZROe6ifT+hzKzV2cVAis3o5BBB+yLii2JE6
-        T4cCR0kW2AEY999YZoUtUxGDYjMBFKJEyKzokBbEWYpexXC23wDFWKTS4n2BnU8bK14odcINE1Yg
-        jkpS2kEQpJhwBWsUz6G/kD4T1E8Vxp5vteJCyNk9KE0mlAU3Axi50FIdYMX2sYbgLGlNFeze9nxn
-        PKALyF0jbOB86KT5kKo4PmPWazcbUt4msdiCbUmBT2eUTWMPt8pgJLqKsvkcK6OdPpQYjaG07B5a
-        r4lW03D1iodXzjQuJjkcha2CpnGfGgGL2MIBQtspmdmBicSnhcHxUWS0h8f6aloYtBcjwInGt+bf
-        BoXHbqQAmAmtzYBrbbNoHiXxTarsgsOS+SlzGE1BniuuwMLrXEGnQxCYw1hvQC1cebhGwpk4kYqp
-        XiQh4wX+H9nVozHYBTEM73eFBNcqTRzAvL7Z0yECAdpanZBhIphfODCf2O2BsMXKn633Y7kjqjez
-        64Hbm998EWICUMX1190y/FHG3seYdn/CfNq6ofldx27C7jrqzrF31mbdvRbp+jl47Xjpfzl4+Us5
-        FB+2B+H66/ha4RMhNmQrBIksK4fuwm8ryL3yrzcdLv+4ekG3B+CcjhwaFQLfONgcg9ZhhA9yIWAj
-        d2MZXS3rHRuXdzmw0nojSfNrqfzHadF3MAdVLCLfLNsDluO7k4GByjUtnNUbo8N5qbWg7kDdJr5z
-        SVzT/L1M1dNXWxdSPpbOfxQ7jcfVttyTPJaEV8Wb+HElLN/ZgyS0JuDGpbUcdK0s28laHPbs1iIe
-        X1XrtdNdF72dOLtvedtIoyemjDW/ByhUJcgT06abtgNUqTLp56pysvPXCZ38fuiKOWK3Gynut0aV
-        tU/MGt1a4nTsXv53tfcv3WxK+wwjAAA=
-    headers:
-      Accept-Ranges:
-      - bytes
-      Access-Control-Allow-Origin:
-      - '*'
-      Cache-Control:
-      - max-age=300
-      Connection:
-      - keep-alive
-      Content-Encoding:
-      - gzip
-      Content-Length:
-      - '1676'
-      Content-Security-Policy:
-      - default-src 'none'; style-src 'unsafe-inline'; sandbox
-      Content-Type:
-      - text/plain; charset=utf-8
-      Cross-Origin-Resource-Policy:
-      - cross-origin
-      Date:
-      - Thu, 27 Feb 2025 09:22:59 GMT
-      ETag:
-      - W/"46b2d208ff47c76f665a58d5a9a82972e12d5066b8f0fcb6b2e3a510105e1d7a"
-      Expires:
-      - Thu, 27 Feb 2025 09:27:59 GMT
-      Source-Age:
-      - '98'
-      Strict-Transport-Security:
-      - max-age=31536000
-      Vary:
-      - Authorization,Accept-Encoding,Origin
-      Via:
-      - 1.1 varnish
-      X-Cache:
-      - HIT
-      X-Cache-Hits:
-      - '10'
-      X-Content-Type-Options:
-      - nosniff
-      X-Fastly-Request-ID:
-      - 6cd8b6117f5604c8c63c4ec6aceb988230717e9d
-      X-Frame-Options:
-      - deny
-      X-GitHub-Request-Id:
-      - A48A:27B02A:255708:604FFD:67C0261C
-      X-Served-By:
-      - cache-del21725-DEL
-      X-Timer:
-      - S1740648180.998358,VS0,VE0
-      X-XSS-Protection:
-      - 1; mode=block
-    status:
-      code: 200
-      message: OK
-- request:
-    body: null
-    headers:
-      Accept:
-      - '*/*'
-      Accept-Encoding:
-      - gzip, deflate
-      Connection:
-      - keep-alive
-      User-Agent:
-      - python-requests/2.32.3
-    method: GET
-    uri: https://raw.githubusercontent.com/IFRCGo/monty-stac-extension/refs/heads/main/json-schema/schema.json
-  response:
-    body:
-      string: !!binary |
-        H4sIAAAAAAAAA9UZ2XLbNvDdX4EyfrBnbEk+lE78knHSdOqHTD1JnpoDA5ErEQ5IsAComHH1710e
-        kngANOU4HdeTQ8Ye2HsXq7s9Qrx97YcQMe+CeKExycV4fKNlfFyejqRajAPF5uZ48uu4PHvmHRV0
-        PFjTaCTic+Uv5GjBTZjORlyOIxmbbLycjE5Gk4pylHOuyA03AnIGb3M88ubWQKy5jEtoANpXPDH5
-        AeK8/3D5mrQQyVwqUgCuDESasDgof30thQA/J9WjkpuM4c858vmIvxByV/yba+DLKILY5Dd8CLkm
-        +MeEQEphW/xLVgUdE6LGrs6yZKsgh3rPxgHMecwLScbaMJ/CWnjtbShWR3Y2JksK+8jZDWrjHdVh
-        Cv5OuYKgIcSW6qh5liiZgDIcarcS8rnBsYZz0ZBjK0nzFM991KMw3u/ATKrAayCs3FJYeHVtajPK
-        Br3uunelMcicgwg0CSH/jL7L3UauN7eOWmapODlNucEoAvnCl2lsVEZ9ibFpZbVBDdl3poIhmL5U
-        imIeOZCUFE2frX8+d85WXRZ2w1mDszRd96Yf4+oQf9U6aSpTh24/rz+VuJVYOydypzIU1P/DdF7y
-        AFQ7tjzBfRQHflKSb43nDXGYwwyDImXj7a2P4qzXR/cHQP5rVSF4TN6nUcRUXhXIq4ygKCwV5ojI
-        WGQEafyvJT3cco0u9oHIeXGwteARmaWGxNLUL6qw9Ib7UD9vKB7mvC25xYO9FW5gdbNVth9P471K
-        R68WCxsNvHaKbVVzJZNd1Q6jTnQ5TNsjQUMKphTLmp7GrDGMd0jq+bTz4OT1mnRVr4xeVdAv7DWy
-        nKQSTEV+C0GVFlsruqzrMlMZG5BwjXFB4zSagXLZiscGFgi2FQprLA63Oc/HNGdhQ2cqHi86xZQZ
-        A6oYMr8cfLw8/uvz3dnq8J/LVy/226h1CyI8rzGM6AR8zgTJhd3UmctZBpwwBYykGg08y8jVb29f
-        OxzYMUAjy/57/U9XBy8vPn0K7s5X+4d3k6MTtMfBR3b8PTfNsftDjlUxONwfqut6AnKoWQl9v7EC
-        wHwTLja7NV1fpFj11cNK8ZrYUohdSrUUK3A1LEFxk9ElE6m1Ma+5Vfk2jFuKVfbRRBNsBm2T78wN
-        tOERM0BdA4h9YmiSuVtPw28sCApyJq7rHjQqhZ4I41HCfPOACOsNE5R9IVU2wHztbuwButzezBOQ
-        iWgPjOV9KIu1sX+TWNOsHd9+7IdcBApiOqHnvfApfdELP5nQk34OJ1N6YuXBApzW6OmEnloZVOAp
-        Pe2hPpvQsx7qsyk966E+R+17qM+n9LyHejqh0x7q6ZROe6ifT+hzKzV2cVAis3o5BBB+yLii2JE6
-        T4cCR0kW2AEY999YZoUtUxGDYjMBFKJEyKzokBbEWYpexXC23wDFWKTS4n2BnU8bK14odcINE1Yg
-        jkpS2kEQpJhwBWsUz6G/kD4T1E8Vxp5vteJCyNk9KE0mlAU3Axi50FIdYMX2sYbgLGlNFeze9nxn
-        PKALyF0jbOB86KT5kKo4PmPWazcbUt4msdiCbUmBT2eUTWMPt8pgJLqKsvkcK6OdPpQYjaG07B5a
-        r4lW03D1iodXzjQuJjkcha2CpnGfGgGL2MIBQtspmdmBicSnhcHxUWS0h8f6aloYtBcjwInGt+bf
-        BoXHbqQAmAmtzYBrbbNoHiXxTarsgsOS+SlzGE1BniuuwMLrXEGnQxCYw1hvQC1cebhGwpk4kYqp
-        XiQh4wX+H9nVozHYBTEM73eFBNcqTRzAvL7Z0yECAdpanZBhIphfODCf2O2BsMXKn633Y7kjqjez
-        64Hbm998EWICUMX1190y/FHG3seYdn/CfNq6ofldx27C7jrqzrF31mbdvRbp+jl47Xjpfzl4+Us5
-        FB+2B+H66/ha4RMhNmQrBIksK4fuwm8ryL3yrzcdLv+4ekG3B+CcjhwaFQLfONgcg9ZhhA9yIWAj
-        d2MZXS3rHRuXdzmw0nojSfNrqfzHadF3MAdVLCLfLNsDluO7k4GByjUtnNUbo8N5qbWg7kDdJr5z
-        SVzT/L1M1dNXWxdSPpbOfxQ7jcfVttyTPJaEV8Wb+HElLN/ZgyS0JuDGpbUcdK0s28laHPbs1iIe
-        X1XrtdNdF72dOLtvedtIoyemjDW/ByhUJcgT06abtgNUqTLp56pysvPXCZ38fuiKOWK3Gynut0aV
-        tU/MGt1a4nTsXv53tfcv3WxK+wwjAAA=
-    headers:
-      Accept-Ranges:
-      - bytes
-      Access-Control-Allow-Origin:
-      - '*'
-      Cache-Control:
-      - max-age=300
-      Connection:
-      - keep-alive
-      Content-Encoding:
-      - gzip
-      Content-Length:
-      - '1676'
-      Content-Security-Policy:
-      - default-src 'none'; style-src 'unsafe-inline'; sandbox
-      Content-Type:
-      - text/plain; charset=utf-8
-      Cross-Origin-Resource-Policy:
-      - cross-origin
-      Date:
-      - Thu, 27 Feb 2025 09:23:00 GMT
-      ETag:
-      - W/"46b2d208ff47c76f665a58d5a9a82972e12d5066b8f0fcb6b2e3a510105e1d7a"
-      Expires:
-      - Thu, 27 Feb 2025 09:28:00 GMT
-      Source-Age:
-      - '97'
-      Strict-Transport-Security:
-      - max-age=31536000
-      Vary:
-      - Authorization,Accept-Encoding,Origin
-      Via:
-      - 1.1 varnish
-      X-Cache:
-      - HIT
-      X-Cache-Hits:
-      - '11'
-      X-Content-Type-Options:
-      - nosniff
-      X-Fastly-Request-ID:
-      - 44afbfa59237897bed505d7d64c4d6b64fcad51f
-      X-Frame-Options:
-      - deny
-      X-GitHub-Request-Id:
-      - A48A:27B02A:255708:604FFD:67C0261C
-      X-Served-By:
-      - cache-del21736-DEL
-      X-Timer:
-      - S1740648180.134077,VS0,VE0
->>>>>>> 5da4fb81
       X-XSS-Protection:
       - 1; mode=block
     status:
