--- conflicted
+++ resolved
@@ -63,11 +63,7 @@
       Content-Type:
       - text/html; charset=utf-8
       Date:
-<<<<<<< HEAD
-      - Wed, 05 Feb 2025 04:46:45 GMT
-=======
       - Wed, 05 Feb 2025 15:05:01 GMT
->>>>>>> 3d4c460f
       Location:
       - https://raw.githubusercontent.com/IFRCGo/monty-stac-extension/refs/heads/main/examples/gdacs-events/gdacs-events.json
       Referrer-Policy:
@@ -84,11 +80,7 @@
       X-Frame-Options:
       - deny
       X-GitHub-Request-Id:
-<<<<<<< HEAD
-      - DF26:5162:2E0355:37A4D0:67A2ED35
-=======
       - E8DE:672B3:76BC90:7927B3:67A37E1D
->>>>>>> 3d4c460f
       X-XSS-Protection:
       - '0'
     status:
@@ -140,15 +132,6 @@
       Cross-Origin-Resource-Policy:
       - cross-origin
       Date:
-<<<<<<< HEAD
-      - Wed, 05 Feb 2025 04:46:45 GMT
-      ETag:
-      - W/"7d50f8fb7c2a7c6341b790577d036dccb1a4fd14958bf3c9b7f5569dde9f2730"
-      Expires:
-      - Wed, 05 Feb 2025 04:51:45 GMT
-      Source-Age:
-      - '240'
-=======
       - Wed, 05 Feb 2025 15:05:02 GMT
       ETag:
       - W/"7d50f8fb7c2a7c6341b790577d036dccb1a4fd14958bf3c9b7f5569dde9f2730"
@@ -156,7 +139,6 @@
       - Wed, 05 Feb 2025 15:10:02 GMT
       Source-Age:
       - '0'
->>>>>>> 3d4c460f
       Strict-Transport-Security:
       - max-age=31536000
       Vary:
@@ -166,21 +148,6 @@
       X-Cache:
       - MISS
       X-Cache-Hits:
-<<<<<<< HEAD
-      - '2'
-      X-Content-Type-Options:
-      - nosniff
-      X-Fastly-Request-ID:
-      - 676659fa1c5910405df402f1c7034cc7c4f3503d
-      X-Frame-Options:
-      - deny
-      X-GitHub-Request-Id:
-      - BD08:1BF95C:51657:8BC13:67A2E8F0
-      X-Served-By:
-      - cache-del21729-DEL
-      X-Timer:
-      - S1738730806.627674,VS0,VE0
-=======
       - '0'
       X-Content-Type-Options:
       - nosniff
@@ -194,7 +161,6 @@
       - cache-par-lfpg1960035-PAR
       X-Timer:
       - S1738767902.833299,VS0,VE384
->>>>>>> 3d4c460f
       X-XSS-Protection:
       - 1; mode=block
     status:
@@ -264,11 +230,7 @@
       Content-Type:
       - text/html; charset=utf-8
       Date:
-<<<<<<< HEAD
-      - Wed, 05 Feb 2025 04:46:45 GMT
-=======
       - Wed, 05 Feb 2025 15:05:01 GMT
->>>>>>> 3d4c460f
       Location:
       - https://raw.githubusercontent.com/IFRCGo/monty-stac-extension/refs/heads/main/examples/gdacs-events/gdacs-events.json
       Referrer-Policy:
@@ -285,11 +247,7 @@
       X-Frame-Options:
       - deny
       X-GitHub-Request-Id:
-<<<<<<< HEAD
-      - DF32:123186:2DEED3:37AE47:67A2ED35
-=======
       - E8E0:38CF4F:72961C:74F188:67A37E1E
->>>>>>> 3d4c460f
       X-XSS-Protection:
       - '0'
     status:
@@ -341,15 +299,6 @@
       Cross-Origin-Resource-Policy:
       - cross-origin
       Date:
-<<<<<<< HEAD
-      - Wed, 05 Feb 2025 04:46:46 GMT
-      ETag:
-      - W/"7d50f8fb7c2a7c6341b790577d036dccb1a4fd14958bf3c9b7f5569dde9f2730"
-      Expires:
-      - Wed, 05 Feb 2025 04:51:46 GMT
-      Source-Age:
-      - '241'
-=======
       - Wed, 05 Feb 2025 15:05:02 GMT
       ETag:
       - W/"7d50f8fb7c2a7c6341b790577d036dccb1a4fd14958bf3c9b7f5569dde9f2730"
@@ -357,7 +306,6 @@
       - Wed, 05 Feb 2025 15:10:02 GMT
       Source-Age:
       - '1'
->>>>>>> 3d4c460f
       Strict-Transport-Security:
       - max-age=31536000
       Vary:
@@ -367,21 +315,6 @@
       X-Cache:
       - HIT
       X-Cache-Hits:
-<<<<<<< HEAD
-      - '4'
-      X-Content-Type-Options:
-      - nosniff
-      X-Fastly-Request-ID:
-      - 94eb09323208a3837f6de7ab2582cd3cd0891ff9
-      X-Frame-Options:
-      - deny
-      X-GitHub-Request-Id:
-      - BD08:1BF95C:51657:8BC13:67A2E8F0
-      X-Served-By:
-      - cache-del21727-DEL
-      X-Timer:
-      - S1738730806.020949,VS0,VE0
-=======
       - '1'
       X-Content-Type-Options:
       - nosniff
@@ -395,7 +328,6 @@
       - cache-par-lfpg1960061-PAR
       X-Timer:
       - S1738767903.722367,VS0,VE1
->>>>>>> 3d4c460f
       X-XSS-Protection:
       - 1; mode=block
     status:
@@ -465,11 +397,7 @@
       Content-Type:
       - text/html; charset=utf-8
       Date:
-<<<<<<< HEAD
-      - Wed, 05 Feb 2025 04:46:46 GMT
-=======
       - Wed, 05 Feb 2025 15:05:03 GMT
->>>>>>> 3d4c460f
       Location:
       - https://raw.githubusercontent.com/IFRCGo/monty-stac-extension/refs/heads/main/examples/gdacs-hazards/gdacs-hazards.json
       Referrer-Policy:
@@ -486,11 +414,7 @@
       X-Frame-Options:
       - deny
       X-GitHub-Request-Id:
-<<<<<<< HEAD
-      - DF3A:2974A2:2ED2E0:389C7B:67A2ED36
-=======
       - E8EC:38CF4F:729780:74F32C:67A37E1E
->>>>>>> 3d4c460f
       X-XSS-Protection:
       - '0'
     status:
@@ -541,15 +465,6 @@
       Cross-Origin-Resource-Policy:
       - cross-origin
       Date:
-<<<<<<< HEAD
-      - Wed, 05 Feb 2025 04:46:46 GMT
-      ETag:
-      - W/"0e1341982462438e4c8a456b2edbf7c112b9dd9d2b5ea3bca5598ad315ea569d"
-      Expires:
-      - Wed, 05 Feb 2025 04:51:46 GMT
-      Source-Age:
-      - '240'
-=======
       - Wed, 05 Feb 2025 15:05:03 GMT
       ETag:
       - W/"0e1341982462438e4c8a456b2edbf7c112b9dd9d2b5ea3bca5598ad315ea569d"
@@ -557,7 +472,6 @@
       - Wed, 05 Feb 2025 15:10:03 GMT
       Source-Age:
       - '0'
->>>>>>> 3d4c460f
       Strict-Transport-Security:
       - max-age=31536000
       Vary:
@@ -571,17 +485,6 @@
       X-Content-Type-Options:
       - nosniff
       X-Fastly-Request-ID:
-<<<<<<< HEAD
-      - 1579f4c821e99b3ebf12bf885c38a03a97a75c6a
-      X-Frame-Options:
-      - deny
-      X-GitHub-Request-Id:
-      - C54C:167B43:4A49E:84942:67A2E8F2
-      X-Served-By:
-      - cache-del21738-DEL
-      X-Timer:
-      - S1738730807.745511,VS0,VE1
-=======
       - 8c8d537bf91051575bd6aaacb9e3c3f6d56d8e4d
       X-Frame-Options:
       - deny
@@ -591,7 +494,6 @@
       - cache-par-lfpg1960048-PAR
       X-Timer:
       - S1738767903.193426,VS0,VE457
->>>>>>> 3d4c460f
       X-XSS-Protection:
       - 1; mode=block
     status:
@@ -660,15 +562,6 @@
       Cross-Origin-Resource-Policy:
       - cross-origin
       Date:
-<<<<<<< HEAD
-      - Wed, 05 Feb 2025 04:46:46 GMT
-      ETag:
-      - W/"b33c1fbdcf3ad1d695f3e36fdab8b596af3be63d4a4ab1a26b189a8079c281ea"
-      Expires:
-      - Wed, 05 Feb 2025 04:51:46 GMT
-      Source-Age:
-      - '276'
-=======
       - Wed, 05 Feb 2025 15:05:03 GMT
       ETag:
       - W/"b33c1fbdcf3ad1d695f3e36fdab8b596af3be63d4a4ab1a26b189a8079c281ea"
@@ -676,7 +569,6 @@
       - Wed, 05 Feb 2025 15:10:03 GMT
       Source-Age:
       - '207'
->>>>>>> 3d4c460f
       Strict-Transport-Security:
       - max-age=31536000
       Vary:
@@ -690,17 +582,6 @@
       X-Content-Type-Options:
       - nosniff
       X-Fastly-Request-ID:
-<<<<<<< HEAD
-      - d98f309ea996caa6b01c5af0b96e546c3af70667
-      X-Frame-Options:
-      - deny
-      X-GitHub-Request-Id:
-      - 2951:08D8:14F76:1EEAF:67A2E897
-      X-Served-By:
-      - cache-del21724-DEL
-      X-Timer:
-      - S1738730807.911793,VS0,VE0
-=======
       - 8bbc83e7cca098976f7cc5dd73459111c84f20f5
       X-Frame-Options:
       - deny
@@ -710,7 +591,6 @@
       - cache-par-lfpg1960056-PAR
       X-Timer:
       - S1738767904.762888,VS0,VE1
->>>>>>> 3d4c460f
       X-XSS-Protection:
       - 1; mode=block
     status:
@@ -779,15 +659,6 @@
       Cross-Origin-Resource-Policy:
       - cross-origin
       Date:
-<<<<<<< HEAD
-      - Wed, 05 Feb 2025 04:46:47 GMT
-      ETag:
-      - W/"b33c1fbdcf3ad1d695f3e36fdab8b596af3be63d4a4ab1a26b189a8079c281ea"
-      Expires:
-      - Wed, 05 Feb 2025 04:51:47 GMT
-      Source-Age:
-      - '276'
-=======
       - Wed, 05 Feb 2025 15:05:03 GMT
       ETag:
       - W/"b33c1fbdcf3ad1d695f3e36fdab8b596af3be63d4a4ab1a26b189a8079c281ea"
@@ -795,7 +666,6 @@
       - Wed, 05 Feb 2025 15:10:03 GMT
       Source-Age:
       - '207'
->>>>>>> 3d4c460f
       Strict-Transport-Security:
       - max-age=31536000
       Vary:
@@ -805,21 +675,6 @@
       X-Cache:
       - HIT
       X-Cache-Hits:
-<<<<<<< HEAD
-      - '19'
-      X-Content-Type-Options:
-      - nosniff
-      X-Fastly-Request-ID:
-      - ee325998cd1f3ce86b417fff1dbb7cd5bb47f195
-      X-Frame-Options:
-      - deny
-      X-GitHub-Request-Id:
-      - 2951:08D8:14F76:1EEAF:67A2E897
-      X-Served-By:
-      - cache-del21747-DEL
-      X-Timer:
-      - S1738730807.161387,VS0,VE0
-=======
       - '3'
       X-Content-Type-Options:
       - nosniff
@@ -833,7 +688,6 @@
       - cache-par-lfpg1960043-PAR
       X-Timer:
       - S1738767904.946277,VS0,VE0
->>>>>>> 3d4c460f
       X-XSS-Protection:
       - 1; mode=block
     status:
