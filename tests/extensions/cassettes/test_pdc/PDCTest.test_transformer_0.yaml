--- conflicted
+++ resolved
@@ -14,3250 +14,14 @@
     uri: https://github.com/IFRCGo/monty-stac-extension/raw/refs/heads/main/examples/pdc-events/pdc-events.json
   response:
     body:
-<<<<<<< HEAD
       string: ''
-=======
-      string: !!binary |
-        H4sIAAAAAAAAA31Ty27bMBC8+ysEnSOJdlAg8TF2D70EAZJTCyOgqbW1LR8CuZLtGvn3kpQqS4kT
-        QJDN2dHMcrg8z5IkdcTFawvWodHpMknnOctZejOU4EigQ9H56i8P+0JFVLtlUeDOir3J90hVs83R
-        FMpoOhUty71K4UQFiue/nRf2322iJp1qCDYrIyUICqYRxzKgdSkyaEGT61BCkpH+tF4lz6axApLv
-        o3oJTlisqe89sMZlicL3HgVeHtYdZo2E0VaiW6yEDUeHS7O1NS2WPpuBf45vX9JcdY1xgTsUyRod
-        dwQ2WXk9sL3iB78IedmyEZ7UQ5uB3FgZRP/nezgcch9Jbuy+474NrcVjIU8+963XnJDLAfDQdmuO
-        E+PLvyTJ5nfsZry+nyzfVe/ZsNjMxr9vfXIEqjZ26o8hiDZi13tIF4zdZWzunxfGlvH5mY59dSPl
-        Z86z3j11jVLcYky5T6PkBITxhIZ2FGpUjQr5fumbKn68EBffAnFxOyJONv7+eCcDNRmp4ZzTeEuW
-        wjSa7OlVmHKq8GP9eI1f8b/clh/pmlOmgDJHJiNr+k+HdCTqP1fmt7Kwm9647qJe5hbiKDqQu9Hs
-        zcL7HxK0/Os4BAAA
-    headers:
-      Accept-Ranges:
-      - bytes
-      Access-Control-Allow-Origin:
-      - '*'
-      Cache-Control:
-      - max-age=300
-      Connection:
-      - keep-alive
-      Content-Encoding:
-      - gzip
-      Content-Length:
-      - '468'
-      Content-Security-Policy:
-      - default-src 'none'; style-src 'unsafe-inline'; sandbox
-      Content-Type:
-      - text/plain; charset=utf-8
-      Cross-Origin-Resource-Policy:
-      - cross-origin
-      Date:
-      - Thu, 27 Feb 2025 09:23:01 GMT
-      ETag:
-      - W/"54c277066e01a0be42976fbb9b5a474c865ae466d88c3af1029e27146a9a666a"
-      Expires:
-      - Thu, 27 Feb 2025 09:28:01 GMT
-      Source-Age:
-      - '0'
-      Strict-Transport-Security:
-      - max-age=31536000
-      Vary:
-      - Authorization,Accept-Encoding,Origin
-      Via:
-      - 1.1 varnish
-      X-Cache:
-      - HIT
-      X-Cache-Hits:
-      - '0'
-      X-Content-Type-Options:
-      - nosniff
-      X-Fastly-Request-ID:
-      - 2f0dbfa200ca00279d523dd75c33a37e68067e54
-      X-Frame-Options:
-      - deny
-      X-GitHub-Request-Id:
-      - 1B48:395D0:252AC5:603064:67C026B1
-      X-Served-By:
-      - cache-del21748-DEL
-      X-Timer:
-      - S1740648181.395961,VS0,VE331
-      X-XSS-Protection:
-      - 1; mode=block
-    status:
-      code: 200
-      message: OK
-- request:
-    body: null
-    headers:
-      Accept:
-      - '*/*'
-      Accept-Encoding:
-      - gzip, deflate
-      Connection:
-      - keep-alive
-      User-Agent:
-      - python-requests/2.32.3
-    method: GET
-    uri: https://raw.githubusercontent.com/IFRCGo/monty-stac-extension/refs/heads/feature/pdc-documentation/examples/pdc-events/pdc-events.json
-  response:
-    body:
-      string: !!binary |
-        H4sIAAAAAAAAA31Ty27bMBC8+ysEnSOJdlAg8TF2D70EAZJTCyOgqbW1LR8CuZLtGvn3kpQqS4kT
-        QJDN2dHMcrg8z5IkdcTFawvWodHpMknnOctZejOU4EigQ9H56i8P+0JFVLtlUeDOir3J90hVs83R
-        FMpoOhUty71K4UQFiue/nRf2322iJp1qCDYrIyUICqYRxzKgdSkyaEGT61BCkpH+tF4lz6axApLv
-        o3oJTlisqe89sMZlicL3HgVeHtYdZo2E0VaiW6yEDUeHS7O1NS2WPpuBf45vX9JcdY1xgTsUyRod
-        dwQ2WXk9sL3iB78IedmyEZ7UQ5uB3FgZRP/nezgcch9Jbuy+474NrcVjIU8+963XnJDLAfDQdmuO
-        E+PLvyTJ5nfsZry+nyzfVe/ZsNjMxr9vfXIEqjZ26o8hiDZi13tIF4zdZWzunxfGlvH5mY59dSPl
-        Z86z3j11jVLcYky5T6PkBITxhIZ2FGpUjQr5fumbKn68EBffAnFxOyJONv7+eCcDNRmp4ZzTeEuW
-        wjSa7OlVmHKq8GP9eI1f8b/clh/pmlOmgDJHJiNr+k+HdCTqP1fmt7Kwm9647qJe5hbiKDqQu9Hs
-        zcL7HxK0/Os4BAAA
-    headers:
-      Accept-Ranges:
-      - bytes
-      Access-Control-Allow-Origin:
-      - '*'
-      Cache-Control:
-      - max-age=300
-      Connection:
-      - keep-alive
-      Content-Encoding:
-      - gzip
-      Content-Length:
-      - '468'
-      Content-Security-Policy:
-      - default-src 'none'; style-src 'unsafe-inline'; sandbox
-      Content-Type:
-      - text/plain; charset=utf-8
-      Cross-Origin-Resource-Policy:
-      - cross-origin
-      Date:
-      - Thu, 27 Feb 2025 09:23:01 GMT
-      ETag:
-      - W/"54c277066e01a0be42976fbb9b5a474c865ae466d88c3af1029e27146a9a666a"
-      Expires:
-      - Thu, 27 Feb 2025 09:28:01 GMT
-      Source-Age:
-      - '0'
-      Strict-Transport-Security:
-      - max-age=31536000
-      Vary:
-      - Authorization,Accept-Encoding,Origin
-      Via:
-      - 1.1 varnish
-      X-Cache:
-      - HIT
-      X-Cache-Hits:
-      - '1'
-      X-Content-Type-Options:
-      - nosniff
-      X-Fastly-Request-ID:
-      - c6a0368bf4f46d706925a30f6b88ffe6e95992d9
-      X-Frame-Options:
-      - deny
-      X-GitHub-Request-Id:
-      - 1B48:395D0:252AC5:603064:67C026B1
-      X-Served-By:
-      - cache-del21750-DEL
-      X-Timer:
-      - S1740648182.858931,VS0,VE1
-      X-XSS-Protection:
-      - 1; mode=block
-    status:
-      code: 200
-      message: OK
-- request:
-    body: null
-    headers:
-      Accept:
-      - '*/*'
-      Accept-Encoding:
-      - gzip, deflate
-      Connection:
-      - keep-alive
-      User-Agent:
-      - python-requests/2.32.3
-    method: GET
-    uri: https://raw.githubusercontent.com/IFRCGo/monty-stac-extension/refs/heads/feature/pdc-documentation/examples/pdc-hazards/pdc-hazards.json
-  response:
-    body:
-      string: !!binary |
-        H4sIAAAAAAAAA3VTy27jIBTd5ysQ69rGadqZeJtKk1VVqV11FFUEk5gpDwtwHhPl3wdjih/NSJbt
-        +zrn3sPlMgMAGovJx4Fqw5SEBYB5ilIE72KIniyVbdC46G/ndoHK2toUWcZ2muxVume2arYpU5lQ
-        0p6zA0odSmZIRQVO/xgH7Oo2HtOea9rSrBTnlNiW1PtZ2XrrkiQV/ot1aTq3ZZb7/JenFXhVjSYU
-        rIcJJTVEs9qG7tu0EAclthiQCQ9nxI3jIRv5KdUx+LXidDCh8VQ+1M7rEfshaq0OrHSaxYKLf7uQ
-        xKLrFxO2YwQ8MYONpRqsqHSfgPiN0LscbNkQlxRcm5jcaN6Cful+PB5TJ1Wq9L7LvcbW/HFZl3wJ
-        g9TYMsyjw7m2W3UaEfd/ACT5T3Q3tJcjcxJdomhsZsPvNShnqaiVHvOzVoiD993uAc4RQgnK3fOG
-        UOGfdzjklQ3n/2OeBXZoGiGwZl7loIZbCWqZP6HYjmCSiUa0+s5R/pCgx2R+f4MXCnwaJC4T9CPJ
-        0Vt+XywWxcPjOxwNPj3e8UaNdioeNPTXpyCqkVafP4gqxxCr9XNf//ryfKu4g/1e+2vtNM37cm/P
-        J/YiIEYJOZOfN5a80nQ3ua7dNe+3m/qFNZTvBhs6u/4DdBsCjnMEAAA=
-    headers:
-      Accept-Ranges:
-      - bytes
-      Access-Control-Allow-Origin:
-      - '*'
-      Cache-Control:
-      - max-age=300
-      Connection:
-      - keep-alive
-      Content-Encoding:
-      - gzip
-      Content-Length:
-      - '497'
-      Content-Security-Policy:
-      - default-src 'none'; style-src 'unsafe-inline'; sandbox
-      Content-Type:
-      - text/plain; charset=utf-8
-      Cross-Origin-Resource-Policy:
-      - cross-origin
-      Date:
-      - Thu, 27 Feb 2025 09:23:02 GMT
-      ETag:
-      - W/"781d2a8a276158e65d93109ce09c5c9159d2f2a71d63714a3cc730272579a89d"
-      Expires:
-      - Thu, 27 Feb 2025 09:28:02 GMT
-      Source-Age:
-      - '0'
-      Strict-Transport-Security:
-      - max-age=31536000
-      Vary:
-      - Authorization,Accept-Encoding,Origin
-      Via:
-      - 1.1 varnish
-      X-Cache:
-      - HIT
-      X-Cache-Hits:
-      - '0'
-      X-Content-Type-Options:
-      - nosniff
-      X-Fastly-Request-ID:
-      - f1406163108fb43a18b9beed88b9330f32497aa9
-      X-Frame-Options:
-      - deny
-      X-GitHub-Request-Id:
-      - 3F33:130386:7DAB1:14F6FE:67C026B2
-      X-Served-By:
-      - cache-del21741-DEL
-      X-Timer:
-      - S1740648182.992567,VS0,VE261
-      X-XSS-Protection:
-      - 1; mode=block
-    status:
-      code: 200
-      message: OK
-- request:
-    body: null
-    headers:
-      Accept:
-      - '*/*'
-      Accept-Encoding:
-      - gzip, deflate
-      Connection:
-      - keep-alive
-      User-Agent:
-      - python-requests/2.32.3
-    method: GET
-    uri: https://raw.githubusercontent.com/IFRCGo/monty-stac-extension/refs/heads/feature/pdc-documentation/examples/pdc-events/pdc-events.json
-  response:
-    body:
-      string: !!binary |
-        H4sIAAAAAAAAA31Ty27bMBC8+ysEnSOJdlAg8TF2D70EAZJTCyOgqbW1LR8CuZLtGvn3kpQqS4kT
-        QJDN2dHMcrg8z5IkdcTFawvWodHpMknnOctZejOU4EigQ9H56i8P+0JFVLtlUeDOir3J90hVs83R
-        FMpoOhUty71K4UQFiue/nRf2322iJp1qCDYrIyUICqYRxzKgdSkyaEGT61BCkpH+tF4lz6axApLv
-        o3oJTlisqe89sMZlicL3HgVeHtYdZo2E0VaiW6yEDUeHS7O1NS2WPpuBf45vX9JcdY1xgTsUyRod
-        dwQ2WXk9sL3iB78IedmyEZ7UQ5uB3FgZRP/nezgcch9Jbuy+474NrcVjIU8+963XnJDLAfDQdmuO
-        E+PLvyTJ5nfsZry+nyzfVe/ZsNjMxr9vfXIEqjZ26o8hiDZi13tIF4zdZWzunxfGlvH5mY59dSPl
-        Z86z3j11jVLcYky5T6PkBITxhIZ2FGpUjQr5fumbKn68EBffAnFxOyJONv7+eCcDNRmp4ZzTeEuW
-        wjSa7OlVmHKq8GP9eI1f8b/clh/pmlOmgDJHJiNr+k+HdCTqP1fmt7Kwm9647qJe5hbiKDqQu9Hs
-        zcL7HxK0/Os4BAAA
-    headers:
-      Accept-Ranges:
-      - bytes
-      Access-Control-Allow-Origin:
-      - '*'
-      Cache-Control:
-      - max-age=300
-      Connection:
-      - keep-alive
-      Content-Encoding:
-      - gzip
-      Content-Length:
-      - '468'
-      Content-Security-Policy:
-      - default-src 'none'; style-src 'unsafe-inline'; sandbox
-      Content-Type:
-      - text/plain; charset=utf-8
-      Cross-Origin-Resource-Policy:
-      - cross-origin
-      Date:
-      - Thu, 27 Feb 2025 09:23:02 GMT
-      ETag:
-      - W/"54c277066e01a0be42976fbb9b5a474c865ae466d88c3af1029e27146a9a666a"
-      Expires:
-      - Thu, 27 Feb 2025 09:28:02 GMT
-      Source-Age:
-      - '1'
-      Strict-Transport-Security:
-      - max-age=31536000
-      Vary:
-      - Authorization,Accept-Encoding,Origin
-      Via:
-      - 1.1 varnish
-      X-Cache:
-      - HIT
-      X-Cache-Hits:
-      - '1'
-      X-Content-Type-Options:
-      - nosniff
-      X-Fastly-Request-ID:
-      - a97b39b73c69616707a8c9bf959ae5f8ef85d61e
-      X-Frame-Options:
-      - deny
-      X-GitHub-Request-Id:
-      - 1B48:395D0:252AC5:603064:67C026B1
-      X-Served-By:
-      - cache-del21751-DEL
-      X-Timer:
-      - S1740648182.383729,VS0,VE1
-      X-XSS-Protection:
-      - 1; mode=block
-    status:
-      code: 200
-      message: OK
-- request:
-    body: null
-    headers:
-      Accept:
-      - '*/*'
-      Accept-Encoding:
-      - gzip, deflate
-      Connection:
-      - keep-alive
-      User-Agent:
-      - python-requests/2.32.3
-    method: GET
-    uri: https://raw.githubusercontent.com/IFRCGo/monty-stac-extension/refs/heads/feature/pdc-documentation/examples/pdc-impacts/pdc-impacts.json
-  response:
-    body:
-      string: !!binary |
-        H4sIAAAAAAAAA3VTTW/jIBC951cgn2ubVD1sc2yyh94ibffSVVQRjOPZYrBgnDQb5b/vGKjj9ENC
-        tnlvmHm8GZ9mjGVQZQuWdZXMoe2ERJ/dDDAeOzUQS6u1kgjWRNyjkC975fyAED8veMEnlHpDZQbS
-        E/uHYCIaxM4vyhJqJ3e22AE2/bYAW7bW4LHc84KylF42qhXFX0+J6dwmygDUQcd6tWSPU4GV8tJB
-        h0nHRSezNYtXYYCq9ax2tmXr1e94ToMkgSHn08MqYs5qNdEbTwdquJbtnVQXSZ2ze6jIgfHAKTyJ
-        MqKNYoWEGiRbgRcelWNLZeiVMn4qGCBKW/WSghK0GYN7p4ek7y4eDoeC2lVYt4ux51FaMB8p+JSk
-        dwJB6BEgaLu1b1eFL1+M5fMf/Ga6v7/afmDv+bjZzKbvc3KO3O+su64PgxH7gH2tIbvlt3c5n9N6
-        4nwR1nM2rWt6rb+rPEvVM9+3rXAQXE5uhGlbSNsbdMcXaaurFmQ/f62jn8n5FN+If8JVn8ONwFxq
-        yA+g89qmtm3G+hrM6xcT0jhVf/jf4sRfRkOFbnul60l7Z+f/mH43uq0DAAA=
-    headers:
-      Accept-Ranges:
-      - bytes
-      Access-Control-Allow-Origin:
-      - '*'
-      Cache-Control:
-      - max-age=300
-      Connection:
-      - keep-alive
-      Content-Encoding:
-      - gzip
-      Content-Length:
-      - '443'
-      Content-Security-Policy:
-      - default-src 'none'; style-src 'unsafe-inline'; sandbox
-      Content-Type:
-      - text/plain; charset=utf-8
-      Cross-Origin-Resource-Policy:
-      - cross-origin
-      Date:
-      - Thu, 27 Feb 2025 09:23:02 GMT
-      ETag:
-      - W/"e5d492bd7cb9a16a7a8f89975d4aaf84376463f23fb41c0a96527e7f2cad23ce"
-      Expires:
-      - Thu, 27 Feb 2025 09:28:02 GMT
-      Source-Age:
-      - '0'
-      Strict-Transport-Security:
-      - max-age=31536000
-      Vary:
-      - Authorization,Accept-Encoding,Origin
-      Via:
-      - 1.1 varnish
-      X-Cache:
-      - HIT
-      X-Cache-Hits:
-      - '0'
-      X-Content-Type-Options:
-      - nosniff
-      X-Fastly-Request-ID:
-      - 7157517a70de0b3dff10b9e29279038d1c68c4b5
-      X-Frame-Options:
-      - deny
-      X-GitHub-Request-Id:
-      - E4D3:BF3C9:255255:605728:67C026B2
-      X-Served-By:
-      - cache-del21736-DEL
-      X-Timer:
-      - S1740648183.510268,VS0,VE272
-      X-XSS-Protection:
-      - 1; mode=block
-    status:
-      code: 200
-      message: OK
-- request:
-    body: null
-    headers:
-      Accept:
-      - '*/*'
-      Accept-Encoding:
-      - gzip, deflate
-      Connection:
-      - keep-alive
-      User-Agent:
-      - python-requests/2.32.3
-    method: GET
-    uri: https://raw.githubusercontent.com/IFRCGo/monty-stac-extension/refs/heads/feature/pdc-documentation/examples/pdc-impacts/pdc-impacts.json
-  response:
-    body:
-      string: !!binary |
-        H4sIAAAAAAAAA3VTTW/jIBC951cgn2ubVD1sc2yyh94ibffSVVQRjOPZYrBgnDQb5b/vGKjj9ENC
-        tnlvmHm8GZ9mjGVQZQuWdZXMoe2ERJ/dDDAeOzUQS6u1kgjWRNyjkC975fyAED8veMEnlHpDZQbS
-        E/uHYCIaxM4vyhJqJ3e22AE2/bYAW7bW4LHc84KylF42qhXFX0+J6dwmygDUQcd6tWSPU4GV8tJB
-        h0nHRSezNYtXYYCq9ax2tmXr1e94ToMkgSHn08MqYs5qNdEbTwdquJbtnVQXSZ2ze6jIgfHAKTyJ
-        MqKNYoWEGiRbgRcelWNLZeiVMn4qGCBKW/WSghK0GYN7p4ek7y4eDoeC2lVYt4ux51FaMB8p+JSk
-        dwJB6BEgaLu1b1eFL1+M5fMf/Ga6v7/afmDv+bjZzKbvc3KO3O+su64PgxH7gH2tIbvlt3c5n9N6
-        4nwR1nM2rWt6rb+rPEvVM9+3rXAQXE5uhGlbSNsbdMcXaaurFmQ/f62jn8n5FN+If8JVn8ONwFxq
-        yA+g89qmtm3G+hrM6xcT0jhVf/jf4sRfRkOFbnul60l7Z+f/mH43uq0DAAA=
-    headers:
-      Accept-Ranges:
-      - bytes
-      Access-Control-Allow-Origin:
-      - '*'
-      Cache-Control:
-      - max-age=300
-      Connection:
-      - keep-alive
-      Content-Encoding:
-      - gzip
-      Content-Length:
-      - '443'
-      Content-Security-Policy:
-      - default-src 'none'; style-src 'unsafe-inline'; sandbox
-      Content-Type:
-      - text/plain; charset=utf-8
-      Cross-Origin-Resource-Policy:
-      - cross-origin
-      Date:
-      - Thu, 27 Feb 2025 09:23:02 GMT
-      ETag:
-      - W/"e5d492bd7cb9a16a7a8f89975d4aaf84376463f23fb41c0a96527e7f2cad23ce"
-      Expires:
-      - Thu, 27 Feb 2025 09:28:02 GMT
-      Source-Age:
-      - '0'
-      Strict-Transport-Security:
-      - max-age=31536000
-      Vary:
-      - Authorization,Accept-Encoding,Origin
-      Via:
-      - 1.1 varnish
-      X-Cache:
-      - HIT
-      X-Cache-Hits:
-      - '1'
-      X-Content-Type-Options:
-      - nosniff
-      X-Fastly-Request-ID:
-      - 0891af3a5af0465ff6d673df08c4132661a40b07
-      X-Frame-Options:
-      - deny
-      X-GitHub-Request-Id:
-      - E4D3:BF3C9:255255:605728:67C026B2
-      X-Served-By:
-      - cache-del21747-DEL
-      X-Timer:
-      - S1740648183.910762,VS0,VE1
-      X-XSS-Protection:
-      - 1; mode=block
-    status:
-      code: 200
-      message: OK
-- request:
-    body: null
-    headers:
-      Accept:
-      - '*/*'
-      Accept-Encoding:
-      - gzip, deflate
-      Connection:
-      - keep-alive
-      User-Agent:
-      - python-requests/2.32.3
-    method: GET
-    uri: https://raw.githubusercontent.com/IFRCGo/monty-stac-extension/refs/heads/feature/pdc-documentation/examples/pdc-impacts/pdc-impacts.json
-  response:
-    body:
-      string: !!binary |
-        H4sIAAAAAAAAA3VTTW/jIBC951cgn2ubVD1sc2yyh94ibffSVVQRjOPZYrBgnDQb5b/vGKjj9ENC
-        tnlvmHm8GZ9mjGVQZQuWdZXMoe2ERJ/dDDAeOzUQS6u1kgjWRNyjkC975fyAED8veMEnlHpDZQbS
-        E/uHYCIaxM4vyhJqJ3e22AE2/bYAW7bW4LHc84KylF42qhXFX0+J6dwmygDUQcd6tWSPU4GV8tJB
-        h0nHRSezNYtXYYCq9ax2tmXr1e94ToMkgSHn08MqYs5qNdEbTwdquJbtnVQXSZ2ze6jIgfHAKTyJ
-        MqKNYoWEGiRbgRcelWNLZeiVMn4qGCBKW/WSghK0GYN7p4ek7y4eDoeC2lVYt4ux51FaMB8p+JSk
-        dwJB6BEgaLu1b1eFL1+M5fMf/Ga6v7/afmDv+bjZzKbvc3KO3O+su64PgxH7gH2tIbvlt3c5n9N6
-        4nwR1nM2rWt6rb+rPEvVM9+3rXAQXE5uhGlbSNsbdMcXaaurFmQ/f62jn8n5FN+If8JVn8ONwFxq
-        yA+g89qmtm3G+hrM6xcT0jhVf/jf4sRfRkOFbnul60l7Z+f/mH43uq0DAAA=
-    headers:
-      Accept-Ranges:
-      - bytes
-      Access-Control-Allow-Origin:
-      - '*'
-      Cache-Control:
-      - max-age=300
-      Connection:
-      - keep-alive
-      Content-Encoding:
-      - gzip
-      Content-Length:
-      - '443'
-      Content-Security-Policy:
-      - default-src 'none'; style-src 'unsafe-inline'; sandbox
-      Content-Type:
-      - text/plain; charset=utf-8
-      Cross-Origin-Resource-Policy:
-      - cross-origin
-      Date:
-      - Thu, 27 Feb 2025 09:23:03 GMT
-      ETag:
-      - W/"e5d492bd7cb9a16a7a8f89975d4aaf84376463f23fb41c0a96527e7f2cad23ce"
-      Expires:
-      - Thu, 27 Feb 2025 09:28:03 GMT
-      Source-Age:
-      - '0'
-      Strict-Transport-Security:
-      - max-age=31536000
-      Vary:
-      - Authorization,Accept-Encoding,Origin
-      Via:
-      - 1.1 varnish
-      X-Cache:
-      - HIT
-      X-Cache-Hits:
-      - '1'
-      X-Content-Type-Options:
-      - nosniff
-      X-Fastly-Request-ID:
-      - 05fcefa88013117b7a7762158413b5e3cf78a3f2
-      X-Frame-Options:
-      - deny
-      X-GitHub-Request-Id:
-      - E4D3:BF3C9:255255:605728:67C026B2
-      X-Served-By:
-      - cache-del21727-DEL
-      X-Timer:
-      - S1740648183.040459,VS0,VE1
-      X-XSS-Protection:
-      - 1; mode=block
-    status:
-      code: 200
-      message: OK
-- request:
-    body: null
-    headers:
-      Accept:
-      - '*/*'
-      Accept-Encoding:
-      - gzip, deflate
-      Connection:
-      - keep-alive
-      User-Agent:
-      - python-requests/2.32.3
-    method: GET
-    uri: https://raw.githubusercontent.com/IFRCGo/monty-stac-extension/refs/heads/feature/pdc-documentation/examples/pdc-impacts/pdc-impacts.json
-  response:
-    body:
-      string: !!binary |
-        H4sIAAAAAAAAA3VTTW/jIBC951cgn2ubVD1sc2yyh94ibffSVVQRjOPZYrBgnDQb5b/vGKjj9ENC
-        tnlvmHm8GZ9mjGVQZQuWdZXMoe2ERJ/dDDAeOzUQS6u1kgjWRNyjkC975fyAED8veMEnlHpDZQbS
-        E/uHYCIaxM4vyhJqJ3e22AE2/bYAW7bW4LHc84KylF42qhXFX0+J6dwmygDUQcd6tWSPU4GV8tJB
-        h0nHRSezNYtXYYCq9ax2tmXr1e94ToMkgSHn08MqYs5qNdEbTwdquJbtnVQXSZ2ze6jIgfHAKTyJ
-        MqKNYoWEGiRbgRcelWNLZeiVMn4qGCBKW/WSghK0GYN7p4ek7y4eDoeC2lVYt4ux51FaMB8p+JSk
-        dwJB6BEgaLu1b1eFL1+M5fMf/Ga6v7/afmDv+bjZzKbvc3KO3O+su64PgxH7gH2tIbvlt3c5n9N6
-        4nwR1nM2rWt6rb+rPEvVM9+3rXAQXE5uhGlbSNsbdMcXaaurFmQ/f62jn8n5FN+If8JVn8ONwFxq
-        yA+g89qmtm3G+hrM6xcT0jhVf/jf4sRfRkOFbnul60l7Z+f/mH43uq0DAAA=
-    headers:
-      Accept-Ranges:
-      - bytes
-      Access-Control-Allow-Origin:
-      - '*'
-      Cache-Control:
-      - max-age=300
-      Connection:
-      - keep-alive
-      Content-Encoding:
-      - gzip
-      Content-Length:
-      - '443'
-      Content-Security-Policy:
-      - default-src 'none'; style-src 'unsafe-inline'; sandbox
-      Content-Type:
-      - text/plain; charset=utf-8
-      Cross-Origin-Resource-Policy:
-      - cross-origin
-      Date:
-      - Thu, 27 Feb 2025 09:23:03 GMT
-      ETag:
-      - W/"e5d492bd7cb9a16a7a8f89975d4aaf84376463f23fb41c0a96527e7f2cad23ce"
-      Expires:
-      - Thu, 27 Feb 2025 09:28:03 GMT
-      Source-Age:
-      - '0'
-      Strict-Transport-Security:
-      - max-age=31536000
-      Vary:
-      - Authorization,Accept-Encoding,Origin
-      Via:
-      - 1.1 varnish
-      X-Cache:
-      - HIT
-      X-Cache-Hits:
-      - '1'
-      X-Content-Type-Options:
-      - nosniff
-      X-Fastly-Request-ID:
-      - c8c9974e288fdf6b0142f657a55b7b173036dbf0
-      X-Frame-Options:
-      - deny
-      X-GitHub-Request-Id:
-      - E4D3:BF3C9:255255:605728:67C026B2
-      X-Served-By:
-      - cache-del21742-DEL
-      X-Timer:
-      - S1740648183.170029,VS0,VE1
-      X-XSS-Protection:
-      - 1; mode=block
-    status:
-      code: 200
-      message: OK
-- request:
-    body: null
-    headers:
-      Accept:
-      - '*/*'
-      Accept-Encoding:
-      - gzip, deflate
-      Connection:
-      - keep-alive
-      User-Agent:
-      - python-requests/2.32.3
-    method: GET
-    uri: https://raw.githubusercontent.com/IFRCGo/monty-stac-extension/refs/heads/feature/pdc-documentation/examples/pdc-impacts/pdc-impacts.json
-  response:
-    body:
-      string: !!binary |
-        H4sIAAAAAAAAA3VTTW/jIBC951cgn2ubVD1sc2yyh94ibffSVVQRjOPZYrBgnDQb5b/vGKjj9ENC
-        tnlvmHm8GZ9mjGVQZQuWdZXMoe2ERJ/dDDAeOzUQS6u1kgjWRNyjkC975fyAED8veMEnlHpDZQbS
-        E/uHYCIaxM4vyhJqJ3e22AE2/bYAW7bW4LHc84KylF42qhXFX0+J6dwmygDUQcd6tWSPU4GV8tJB
-        h0nHRSezNYtXYYCq9ax2tmXr1e94ToMkgSHn08MqYs5qNdEbTwdquJbtnVQXSZ2ze6jIgfHAKTyJ
-        MqKNYoWEGiRbgRcelWNLZeiVMn4qGCBKW/WSghK0GYN7p4ek7y4eDoeC2lVYt4ux51FaMB8p+JSk
-        dwJB6BEgaLu1b1eFL1+M5fMf/Ga6v7/afmDv+bjZzKbvc3KO3O+su64PgxH7gH2tIbvlt3c5n9N6
-        4nwR1nM2rWt6rb+rPEvVM9+3rXAQXE5uhGlbSNsbdMcXaaurFmQ/f62jn8n5FN+If8JVn8ONwFxq
-        yA+g89qmtm3G+hrM6xcT0jhVf/jf4sRfRkOFbnul60l7Z+f/mH43uq0DAAA=
-    headers:
-      Accept-Ranges:
-      - bytes
-      Access-Control-Allow-Origin:
-      - '*'
-      Cache-Control:
-      - max-age=300
-      Connection:
-      - keep-alive
-      Content-Encoding:
-      - gzip
-      Content-Length:
-      - '443'
-      Content-Security-Policy:
-      - default-src 'none'; style-src 'unsafe-inline'; sandbox
-      Content-Type:
-      - text/plain; charset=utf-8
-      Cross-Origin-Resource-Policy:
-      - cross-origin
-      Date:
-      - Thu, 27 Feb 2025 09:23:03 GMT
-      ETag:
-      - W/"e5d492bd7cb9a16a7a8f89975d4aaf84376463f23fb41c0a96527e7f2cad23ce"
-      Expires:
-      - Thu, 27 Feb 2025 09:28:03 GMT
-      Source-Age:
-      - '1'
-      Strict-Transport-Security:
-      - max-age=31536000
-      Vary:
-      - Authorization,Accept-Encoding,Origin
-      Via:
-      - 1.1 varnish
-      X-Cache:
-      - HIT
-      X-Cache-Hits:
-      - '1'
-      X-Content-Type-Options:
-      - nosniff
-      X-Fastly-Request-ID:
-      - d7fbf992f6165522583d055e6a0a380dcb54c789
-      X-Frame-Options:
-      - deny
-      X-GitHub-Request-Id:
-      - E4D3:BF3C9:255255:605728:67C026B2
-      X-Served-By:
-      - cache-del21741-DEL
-      X-Timer:
-      - S1740648183.302266,VS0,VE1
-      X-XSS-Protection:
-      - 1; mode=block
-    status:
-      code: 200
-      message: OK
-- request:
-    body: null
-    headers:
-      Accept:
-      - '*/*'
-      Accept-Encoding:
-      - gzip, deflate
-      Connection:
-      - keep-alive
-      User-Agent:
-      - python-requests/2.32.3
-    method: GET
-    uri: https://raw.githubusercontent.com/IFRCGo/monty-stac-extension/refs/heads/feature/pdc-documentation/examples/pdc-impacts/pdc-impacts.json
-  response:
-    body:
-      string: !!binary |
-        H4sIAAAAAAAAA3VTTW/jIBC951cgn2ubVD1sc2yyh94ibffSVVQRjOPZYrBgnDQb5b/vGKjj9ENC
-        tnlvmHm8GZ9mjGVQZQuWdZXMoe2ERJ/dDDAeOzUQS6u1kgjWRNyjkC975fyAED8veMEnlHpDZQbS
-        E/uHYCIaxM4vyhJqJ3e22AE2/bYAW7bW4LHc84KylF42qhXFX0+J6dwmygDUQcd6tWSPU4GV8tJB
-        h0nHRSezNYtXYYCq9ax2tmXr1e94ToMkgSHn08MqYs5qNdEbTwdquJbtnVQXSZ2ze6jIgfHAKTyJ
-        MqKNYoWEGiRbgRcelWNLZeiVMn4qGCBKW/WSghK0GYN7p4ek7y4eDoeC2lVYt4ux51FaMB8p+JSk
-        dwJB6BEgaLu1b1eFL1+M5fMf/Ga6v7/afmDv+bjZzKbvc3KO3O+su64PgxH7gH2tIbvlt3c5n9N6
-        4nwR1nM2rWt6rb+rPEvVM9+3rXAQXE5uhGlbSNsbdMcXaaurFmQ/f62jn8n5FN+If8JVn8ONwFxq
-        yA+g89qmtm3G+hrM6xcT0jhVf/jf4sRfRkOFbnul60l7Z+f/mH43uq0DAAA=
-    headers:
-      Accept-Ranges:
-      - bytes
-      Access-Control-Allow-Origin:
-      - '*'
-      Cache-Control:
-      - max-age=300
-      Connection:
-      - keep-alive
-      Content-Encoding:
-      - gzip
-      Content-Length:
-      - '443'
-      Content-Security-Policy:
-      - default-src 'none'; style-src 'unsafe-inline'; sandbox
-      Content-Type:
-      - text/plain; charset=utf-8
-      Cross-Origin-Resource-Policy:
-      - cross-origin
-      Date:
-      - Thu, 27 Feb 2025 09:23:03 GMT
-      ETag:
-      - W/"e5d492bd7cb9a16a7a8f89975d4aaf84376463f23fb41c0a96527e7f2cad23ce"
-      Expires:
-      - Thu, 27 Feb 2025 09:28:03 GMT
-      Source-Age:
-      - '1'
-      Strict-Transport-Security:
-      - max-age=31536000
-      Vary:
-      - Authorization,Accept-Encoding,Origin
-      Via:
-      - 1.1 varnish
-      X-Cache:
-      - HIT
-      X-Cache-Hits:
-      - '1'
-      X-Content-Type-Options:
-      - nosniff
-      X-Fastly-Request-ID:
-      - 4e32ed3e43f5a58cc2af60b25abac35d08b4af93
-      X-Frame-Options:
-      - deny
-      X-GitHub-Request-Id:
-      - E4D3:BF3C9:255255:605728:67C026B2
-      X-Served-By:
-      - cache-del21728-DEL
-      X-Timer:
-      - S1740648183.433461,VS0,VE4
-      X-XSS-Protection:
-      - 1; mode=block
-    status:
-      code: 200
-      message: OK
-- request:
-    body: null
-    headers:
-      Accept:
-      - '*/*'
-      Accept-Encoding:
-      - gzip, deflate
-      Connection:
-      - keep-alive
-      User-Agent:
-      - python-requests/2.32.3
-    method: GET
-    uri: https://raw.githubusercontent.com/IFRCGo/monty-stac-extension/refs/heads/feature/pdc-documentation/examples/pdc-impacts/pdc-impacts.json
-  response:
-    body:
-      string: !!binary |
-        H4sIAAAAAAAAA3VTTW/jIBC951cgn2ubVD1sc2yyh94ibffSVVQRjOPZYrBgnDQb5b/vGKjj9ENC
-        tnlvmHm8GZ9mjGVQZQuWdZXMoe2ERJ/dDDAeOzUQS6u1kgjWRNyjkC975fyAED8veMEnlHpDZQbS
-        E/uHYCIaxM4vyhJqJ3e22AE2/bYAW7bW4LHc84KylF42qhXFX0+J6dwmygDUQcd6tWSPU4GV8tJB
-        h0nHRSezNYtXYYCq9ax2tmXr1e94ToMkgSHn08MqYs5qNdEbTwdquJbtnVQXSZ2ze6jIgfHAKTyJ
-        MqKNYoWEGiRbgRcelWNLZeiVMn4qGCBKW/WSghK0GYN7p4ek7y4eDoeC2lVYt4ux51FaMB8p+JSk
-        dwJB6BEgaLu1b1eFL1+M5fMf/Ga6v7/afmDv+bjZzKbvc3KO3O+su64PgxH7gH2tIbvlt3c5n9N6
-        4nwR1nM2rWt6rb+rPEvVM9+3rXAQXE5uhGlbSNsbdMcXaaurFmQ/f62jn8n5FN+If8JVn8ONwFxq
-        yA+g89qmtm3G+hrM6xcT0jhVf/jf4sRfRkOFbnul60l7Z+f/mH43uq0DAAA=
-    headers:
-      Accept-Ranges:
-      - bytes
-      Access-Control-Allow-Origin:
-      - '*'
-      Cache-Control:
-      - max-age=300
-      Connection:
-      - keep-alive
-      Content-Encoding:
-      - gzip
-      Content-Length:
-      - '443'
-      Content-Security-Policy:
-      - default-src 'none'; style-src 'unsafe-inline'; sandbox
-      Content-Type:
-      - text/plain; charset=utf-8
-      Cross-Origin-Resource-Policy:
-      - cross-origin
-      Date:
-      - Thu, 27 Feb 2025 09:23:03 GMT
-      ETag:
-      - W/"e5d492bd7cb9a16a7a8f89975d4aaf84376463f23fb41c0a96527e7f2cad23ce"
-      Expires:
-      - Thu, 27 Feb 2025 09:28:03 GMT
-      Source-Age:
-      - '1'
-      Strict-Transport-Security:
-      - max-age=31536000
-      Vary:
-      - Authorization,Accept-Encoding,Origin
-      Via:
-      - 1.1 varnish
-      X-Cache:
-      - HIT
-      X-Cache-Hits:
-      - '1'
-      X-Content-Type-Options:
-      - nosniff
-      X-Fastly-Request-ID:
-      - 7386acec5e8d0acbf5a4afb6687cf43cc7fcd1ce
-      X-Frame-Options:
-      - deny
-      X-GitHub-Request-Id:
-      - E4D3:BF3C9:255255:605728:67C026B2
-      X-Served-By:
-      - cache-del21723-DEL
-      X-Timer:
-      - S1740648184.619312,VS0,VE1
-      X-XSS-Protection:
-      - 1; mode=block
-    status:
-      code: 200
-      message: OK
-- request:
-    body: null
-    headers:
-      Accept:
-      - '*/*'
-      Accept-Encoding:
-      - gzip, deflate
-      Connection:
-      - keep-alive
-      User-Agent:
-      - python-requests/2.32.3
-    method: GET
-    uri: https://raw.githubusercontent.com/IFRCGo/monty-stac-extension/refs/heads/feature/pdc-documentation/examples/pdc-impacts/pdc-impacts.json
-  response:
-    body:
-      string: !!binary |
-        H4sIAAAAAAAAA3VTTW/jIBC951cgn2ubVD1sc2yyh94ibffSVVQRjOPZYrBgnDQb5b/vGKjj9ENC
-        tnlvmHm8GZ9mjGVQZQuWdZXMoe2ERJ/dDDAeOzUQS6u1kgjWRNyjkC975fyAED8veMEnlHpDZQbS
-        E/uHYCIaxM4vyhJqJ3e22AE2/bYAW7bW4LHc84KylF42qhXFX0+J6dwmygDUQcd6tWSPU4GV8tJB
-        h0nHRSezNYtXYYCq9ax2tmXr1e94ToMkgSHn08MqYs5qNdEbTwdquJbtnVQXSZ2ze6jIgfHAKTyJ
-        MqKNYoWEGiRbgRcelWNLZeiVMn4qGCBKW/WSghK0GYN7p4ek7y4eDoeC2lVYt4ux51FaMB8p+JSk
-        dwJB6BEgaLu1b1eFL1+M5fMf/Ga6v7/afmDv+bjZzKbvc3KO3O+su64PgxH7gH2tIbvlt3c5n9N6
-        4nwR1nM2rWt6rb+rPEvVM9+3rXAQXE5uhGlbSNsbdMcXaaurFmQ/f62jn8n5FN+If8JVn8ONwFxq
-        yA+g89qmtm3G+hrM6xcT0jhVf/jf4sRfRkOFbnul60l7Z+f/mH43uq0DAAA=
-    headers:
-      Accept-Ranges:
-      - bytes
-      Access-Control-Allow-Origin:
-      - '*'
-      Cache-Control:
-      - max-age=300
-      Connection:
-      - keep-alive
-      Content-Encoding:
-      - gzip
-      Content-Length:
-      - '443'
-      Content-Security-Policy:
-      - default-src 'none'; style-src 'unsafe-inline'; sandbox
-      Content-Type:
-      - text/plain; charset=utf-8
-      Cross-Origin-Resource-Policy:
-      - cross-origin
-      Date:
-      - Thu, 27 Feb 2025 09:23:03 GMT
-      ETag:
-      - W/"e5d492bd7cb9a16a7a8f89975d4aaf84376463f23fb41c0a96527e7f2cad23ce"
-      Expires:
-      - Thu, 27 Feb 2025 09:28:03 GMT
-      Source-Age:
-      - '1'
-      Strict-Transport-Security:
-      - max-age=31536000
-      Vary:
-      - Authorization,Accept-Encoding,Origin
-      Via:
-      - 1.1 varnish
-      X-Cache:
-      - HIT
-      X-Cache-Hits:
-      - '2'
-      X-Content-Type-Options:
-      - nosniff
-      X-Fastly-Request-ID:
-      - 3652920e9508e618a93a034bed8678907370c642
-      X-Frame-Options:
-      - deny
-      X-GitHub-Request-Id:
-      - E4D3:BF3C9:255255:605728:67C026B2
-      X-Served-By:
-      - cache-del21741-DEL
-      X-Timer:
-      - S1740648184.751632,VS0,VE0
-      X-XSS-Protection:
-      - 1; mode=block
-    status:
-      code: 200
-      message: OK
-- request:
-    body: null
-    headers:
-      Accept:
-      - '*/*'
-      Accept-Encoding:
-      - gzip, deflate
-      Connection:
-      - keep-alive
-      User-Agent:
-      - python-requests/2.32.3
-    method: GET
-    uri: https://raw.githubusercontent.com/IFRCGo/monty-stac-extension/refs/heads/feature/pdc-documentation/examples/pdc-impacts/pdc-impacts.json
-  response:
-    body:
-      string: !!binary |
-        H4sIAAAAAAAAA3VTTW/jIBC951cgn2ubVD1sc2yyh94ibffSVVQRjOPZYrBgnDQb5b/vGKjj9ENC
-        tnlvmHm8GZ9mjGVQZQuWdZXMoe2ERJ/dDDAeOzUQS6u1kgjWRNyjkC975fyAED8veMEnlHpDZQbS
-        E/uHYCIaxM4vyhJqJ3e22AE2/bYAW7bW4LHc84KylF42qhXFX0+J6dwmygDUQcd6tWSPU4GV8tJB
-        h0nHRSezNYtXYYCq9ax2tmXr1e94ToMkgSHn08MqYs5qNdEbTwdquJbtnVQXSZ2ze6jIgfHAKTyJ
-        MqKNYoWEGiRbgRcelWNLZeiVMn4qGCBKW/WSghK0GYN7p4ek7y4eDoeC2lVYt4ux51FaMB8p+JSk
-        dwJB6BEgaLu1b1eFL1+M5fMf/Ga6v7/afmDv+bjZzKbvc3KO3O+su64PgxH7gH2tIbvlt3c5n9N6
-        4nwR1nM2rWt6rb+rPEvVM9+3rXAQXE5uhGlbSNsbdMcXaaurFmQ/f62jn8n5FN+If8JVn8ONwFxq
-        yA+g89qmtm3G+hrM6xcT0jhVf/jf4sRfRkOFbnul60l7Z+f/mH43uq0DAAA=
-    headers:
-      Accept-Ranges:
-      - bytes
-      Access-Control-Allow-Origin:
-      - '*'
-      Cache-Control:
-      - max-age=300
-      Connection:
-      - keep-alive
-      Content-Encoding:
-      - gzip
-      Content-Length:
-      - '443'
-      Content-Security-Policy:
-      - default-src 'none'; style-src 'unsafe-inline'; sandbox
-      Content-Type:
-      - text/plain; charset=utf-8
-      Cross-Origin-Resource-Policy:
-      - cross-origin
-      Date:
-      - Thu, 27 Feb 2025 09:23:03 GMT
-      ETag:
-      - W/"e5d492bd7cb9a16a7a8f89975d4aaf84376463f23fb41c0a96527e7f2cad23ce"
-      Expires:
-      - Thu, 27 Feb 2025 09:28:03 GMT
-      Source-Age:
-      - '1'
-      Strict-Transport-Security:
-      - max-age=31536000
-      Vary:
-      - Authorization,Accept-Encoding,Origin
-      Via:
-      - 1.1 varnish
-      X-Cache:
-      - HIT
-      X-Cache-Hits:
-      - '1'
-      X-Content-Type-Options:
-      - nosniff
-      X-Fastly-Request-ID:
-      - 736e7222ec4fddb719abfb027869b70b645add8e
-      X-Frame-Options:
-      - deny
-      X-GitHub-Request-Id:
-      - E4D3:BF3C9:255255:605728:67C026B2
-      X-Served-By:
-      - cache-del21722-DEL
-      X-Timer:
-      - S1740648184.880169,VS0,VE1
-      X-XSS-Protection:
-      - 1; mode=block
-    status:
-      code: 200
-      message: OK
-- request:
-    body: null
-    headers:
-      Accept:
-      - '*/*'
-      Accept-Encoding:
-      - gzip, deflate
-      Connection:
-      - keep-alive
-      User-Agent:
-      - python-requests/2.32.3
-    method: GET
-    uri: https://raw.githubusercontent.com/IFRCGo/monty-stac-extension/refs/heads/feature/pdc-documentation/examples/pdc-impacts/pdc-impacts.json
-  response:
-    body:
-      string: !!binary |
-        H4sIAAAAAAAAA3VTTW/jIBC951cgn2ubVD1sc2yyh94ibffSVVQRjOPZYrBgnDQb5b/vGKjj9ENC
-        tnlvmHm8GZ9mjGVQZQuWdZXMoe2ERJ/dDDAeOzUQS6u1kgjWRNyjkC975fyAED8veMEnlHpDZQbS
-        E/uHYCIaxM4vyhJqJ3e22AE2/bYAW7bW4LHc84KylF42qhXFX0+J6dwmygDUQcd6tWSPU4GV8tJB
-        h0nHRSezNYtXYYCq9ax2tmXr1e94ToMkgSHn08MqYs5qNdEbTwdquJbtnVQXSZ2ze6jIgfHAKTyJ
-        MqKNYoWEGiRbgRcelWNLZeiVMn4qGCBKW/WSghK0GYN7p4ek7y4eDoeC2lVYt4ux51FaMB8p+JSk
-        dwJB6BEgaLu1b1eFL1+M5fMf/Ga6v7/afmDv+bjZzKbvc3KO3O+su64PgxH7gH2tIbvlt3c5n9N6
-        4nwR1nM2rWt6rb+rPEvVM9+3rXAQXE5uhGlbSNsbdMcXaaurFmQ/f62jn8n5FN+If8JVn8ONwFxq
-        yA+g89qmtm3G+hrM6xcT0jhVf/jf4sRfRkOFbnul60l7Z+f/mH43uq0DAAA=
-    headers:
-      Accept-Ranges:
-      - bytes
-      Access-Control-Allow-Origin:
-      - '*'
-      Cache-Control:
-      - max-age=300
-      Connection:
-      - keep-alive
-      Content-Encoding:
-      - gzip
-      Content-Length:
-      - '443'
-      Content-Security-Policy:
-      - default-src 'none'; style-src 'unsafe-inline'; sandbox
-      Content-Type:
-      - text/plain; charset=utf-8
-      Cross-Origin-Resource-Policy:
-      - cross-origin
-      Date:
-      - Thu, 27 Feb 2025 09:23:04 GMT
-      ETag:
-      - W/"e5d492bd7cb9a16a7a8f89975d4aaf84376463f23fb41c0a96527e7f2cad23ce"
-      Expires:
-      - Thu, 27 Feb 2025 09:28:04 GMT
-      Source-Age:
-      - '1'
-      Strict-Transport-Security:
-      - max-age=31536000
-      Vary:
-      - Authorization,Accept-Encoding,Origin
-      Via:
-      - 1.1 varnish
-      X-Cache:
-      - HIT
-      X-Cache-Hits:
-      - '1'
-      X-Content-Type-Options:
-      - nosniff
-      X-Fastly-Request-ID:
-      - 81ff6e0e3ffbc38a27489676523139be26952264
-      X-Frame-Options:
-      - deny
-      X-GitHub-Request-Id:
-      - E4D3:BF3C9:255255:605728:67C026B2
-      X-Served-By:
-      - cache-del21739-DEL
-      X-Timer:
-      - S1740648184.010405,VS0,VE1
-      X-XSS-Protection:
-      - 1; mode=block
-    status:
-      code: 200
-      message: OK
-- request:
-    body: null
-    headers:
-      Accept:
-      - '*/*'
-      Accept-Encoding:
-      - gzip, deflate
-      Connection:
-      - keep-alive
-      User-Agent:
-      - python-requests/2.32.3
-    method: GET
-    uri: https://raw.githubusercontent.com/IFRCGo/monty-stac-extension/refs/heads/feature/pdc-documentation/examples/pdc-impacts/pdc-impacts.json
-  response:
-    body:
-      string: !!binary |
-        H4sIAAAAAAAAA3VTTW/jIBC951cgn2ubVD1sc2yyh94ibffSVVQRjOPZYrBgnDQb5b/vGKjj9ENC
-        tnlvmHm8GZ9mjGVQZQuWdZXMoe2ERJ/dDDAeOzUQS6u1kgjWRNyjkC975fyAED8veMEnlHpDZQbS
-        E/uHYCIaxM4vyhJqJ3e22AE2/bYAW7bW4LHc84KylF42qhXFX0+J6dwmygDUQcd6tWSPU4GV8tJB
-        h0nHRSezNYtXYYCq9ax2tmXr1e94ToMkgSHn08MqYs5qNdEbTwdquJbtnVQXSZ2ze6jIgfHAKTyJ
-        MqKNYoWEGiRbgRcelWNLZeiVMn4qGCBKW/WSghK0GYN7p4ek7y4eDoeC2lVYt4ux51FaMB8p+JSk
-        dwJB6BEgaLu1b1eFL1+M5fMf/Ga6v7/afmDv+bjZzKbvc3KO3O+su64PgxH7gH2tIbvlt3c5n9N6
-        4nwR1nM2rWt6rb+rPEvVM9+3rXAQXE5uhGlbSNsbdMcXaaurFmQ/f62jn8n5FN+If8JVn8ONwFxq
-        yA+g89qmtm3G+hrM6xcT0jhVf/jf4sRfRkOFbnul60l7Z+f/mH43uq0DAAA=
-    headers:
-      Accept-Ranges:
-      - bytes
-      Access-Control-Allow-Origin:
-      - '*'
-      Cache-Control:
-      - max-age=300
-      Connection:
-      - keep-alive
-      Content-Encoding:
-      - gzip
-      Content-Length:
-      - '443'
-      Content-Security-Policy:
-      - default-src 'none'; style-src 'unsafe-inline'; sandbox
-      Content-Type:
-      - text/plain; charset=utf-8
-      Cross-Origin-Resource-Policy:
-      - cross-origin
-      Date:
-      - Thu, 27 Feb 2025 09:23:04 GMT
-      ETag:
-      - W/"e5d492bd7cb9a16a7a8f89975d4aaf84376463f23fb41c0a96527e7f2cad23ce"
-      Expires:
-      - Thu, 27 Feb 2025 09:28:04 GMT
-      Source-Age:
-      - '1'
-      Strict-Transport-Security:
-      - max-age=31536000
-      Vary:
-      - Authorization,Accept-Encoding,Origin
-      Via:
-      - 1.1 varnish
-      X-Cache:
-      - HIT
-      X-Cache-Hits:
-      - '2'
-      X-Content-Type-Options:
-      - nosniff
-      X-Fastly-Request-ID:
-      - ec70eee2c58d74245623c10aefd238cc093bd36c
-      X-Frame-Options:
-      - deny
-      X-GitHub-Request-Id:
-      - E4D3:BF3C9:255255:605728:67C026B2
-      X-Served-By:
-      - cache-del21747-DEL
-      X-Timer:
-      - S1740648184.140335,VS0,VE0
-      X-XSS-Protection:
-      - 1; mode=block
-    status:
-      code: 200
-      message: OK
-- request:
-    body: null
-    headers:
-      Accept:
-      - '*/*'
-      Accept-Encoding:
-      - gzip, deflate
-      Connection:
-      - keep-alive
-      User-Agent:
-      - python-requests/2.32.3
-    method: GET
-    uri: https://raw.githubusercontent.com/IFRCGo/monty-stac-extension/refs/heads/feature/pdc-documentation/examples/pdc-impacts/pdc-impacts.json
-  response:
-    body:
-      string: !!binary |
-        H4sIAAAAAAAAA3VTTW/jIBC951cgn2ubVD1sc2yyh94ibffSVVQRjOPZYrBgnDQb5b/vGKjj9ENC
-        tnlvmHm8GZ9mjGVQZQuWdZXMoe2ERJ/dDDAeOzUQS6u1kgjWRNyjkC975fyAED8veMEnlHpDZQbS
-        E/uHYCIaxM4vyhJqJ3e22AE2/bYAW7bW4LHc84KylF42qhXFX0+J6dwmygDUQcd6tWSPU4GV8tJB
-        h0nHRSezNYtXYYCq9ax2tmXr1e94ToMkgSHn08MqYs5qNdEbTwdquJbtnVQXSZ2ze6jIgfHAKTyJ
-        MqKNYoWEGiRbgRcelWNLZeiVMn4qGCBKW/WSghK0GYN7p4ek7y4eDoeC2lVYt4ux51FaMB8p+JSk
-        dwJB6BEgaLu1b1eFL1+M5fMf/Ga6v7/afmDv+bjZzKbvc3KO3O+su64PgxH7gH2tIbvlt3c5n9N6
-        4nwR1nM2rWt6rb+rPEvVM9+3rXAQXE5uhGlbSNsbdMcXaaurFmQ/f62jn8n5FN+If8JVn8ONwFxq
-        yA+g89qmtm3G+hrM6xcT0jhVf/jf4sRfRkOFbnul60l7Z+f/mH43uq0DAAA=
-    headers:
-      Accept-Ranges:
-      - bytes
-      Access-Control-Allow-Origin:
-      - '*'
-      Cache-Control:
-      - max-age=300
-      Connection:
-      - keep-alive
-      Content-Encoding:
-      - gzip
-      Content-Length:
-      - '443'
-      Content-Security-Policy:
-      - default-src 'none'; style-src 'unsafe-inline'; sandbox
-      Content-Type:
-      - text/plain; charset=utf-8
-      Cross-Origin-Resource-Policy:
-      - cross-origin
-      Date:
-      - Thu, 27 Feb 2025 09:23:04 GMT
-      ETag:
-      - W/"e5d492bd7cb9a16a7a8f89975d4aaf84376463f23fb41c0a96527e7f2cad23ce"
-      Expires:
-      - Thu, 27 Feb 2025 09:28:04 GMT
-      Source-Age:
-      - '1'
-      Strict-Transport-Security:
-      - max-age=31536000
-      Vary:
-      - Authorization,Accept-Encoding,Origin
-      Via:
-      - 1.1 varnish
-      X-Cache:
-      - HIT
-      X-Cache-Hits:
-      - '1'
-      X-Content-Type-Options:
-      - nosniff
-      X-Fastly-Request-ID:
-      - bef64cb22234f36e274545da7df315fd99b02e41
-      X-Frame-Options:
-      - deny
-      X-GitHub-Request-Id:
-      - E4D3:BF3C9:255255:605728:67C026B2
-      X-Served-By:
-      - cache-del21734-DEL
-      X-Timer:
-      - S1740648184.269642,VS0,VE8
-      X-XSS-Protection:
-      - 1; mode=block
-    status:
-      code: 200
-      message: OK
-- request:
-    body: null
-    headers:
-      Accept:
-      - '*/*'
-      Accept-Encoding:
-      - gzip, deflate
-      Connection:
-      - keep-alive
-      User-Agent:
-      - python-requests/2.32.3
-    method: GET
-    uri: https://raw.githubusercontent.com/IFRCGo/monty-stac-extension/refs/heads/feature/pdc-documentation/examples/pdc-impacts/pdc-impacts.json
-  response:
-    body:
-      string: !!binary |
-        H4sIAAAAAAAAA3VTTW/jIBC951cgn2ubVD1sc2yyh94ibffSVVQRjOPZYrBgnDQb5b/vGKjj9ENC
-        tnlvmHm8GZ9mjGVQZQuWdZXMoe2ERJ/dDDAeOzUQS6u1kgjWRNyjkC975fyAED8veMEnlHpDZQbS
-        E/uHYCIaxM4vyhJqJ3e22AE2/bYAW7bW4LHc84KylF42qhXFX0+J6dwmygDUQcd6tWSPU4GV8tJB
-        h0nHRSezNYtXYYCq9ax2tmXr1e94ToMkgSHn08MqYs5qNdEbTwdquJbtnVQXSZ2ze6jIgfHAKTyJ
-        MqKNYoWEGiRbgRcelWNLZeiVMn4qGCBKW/WSghK0GYN7p4ek7y4eDoeC2lVYt4ux51FaMB8p+JSk
-        dwJB6BEgaLu1b1eFL1+M5fMf/Ga6v7/afmDv+bjZzKbvc3KO3O+su64PgxH7gH2tIbvlt3c5n9N6
-        4nwR1nM2rWt6rb+rPEvVM9+3rXAQXE5uhGlbSNsbdMcXaaurFmQ/f62jn8n5FN+If8JVn8ONwFxq
-        yA+g89qmtm3G+hrM6xcT0jhVf/jf4sRfRkOFbnul60l7Z+f/mH43uq0DAAA=
-    headers:
-      Accept-Ranges:
-      - bytes
-      Access-Control-Allow-Origin:
-      - '*'
-      Cache-Control:
-      - max-age=300
-      Connection:
-      - keep-alive
-      Content-Encoding:
-      - gzip
-      Content-Length:
-      - '443'
-      Content-Security-Policy:
-      - default-src 'none'; style-src 'unsafe-inline'; sandbox
-      Content-Type:
-      - text/plain; charset=utf-8
-      Cross-Origin-Resource-Policy:
-      - cross-origin
-      Date:
-      - Thu, 27 Feb 2025 09:23:04 GMT
-      ETag:
-      - W/"e5d492bd7cb9a16a7a8f89975d4aaf84376463f23fb41c0a96527e7f2cad23ce"
-      Expires:
-      - Thu, 27 Feb 2025 09:28:04 GMT
-      Source-Age:
-      - '2'
-      Strict-Transport-Security:
-      - max-age=31536000
-      Vary:
-      - Authorization,Accept-Encoding,Origin
-      Via:
-      - 1.1 varnish
-      X-Cache:
-      - HIT
-      X-Cache-Hits:
-      - '1'
-      X-Content-Type-Options:
-      - nosniff
-      X-Fastly-Request-ID:
-      - 4d1775b74a33d96ab8d6c937701c9fd78b00eeb3
-      X-Frame-Options:
-      - deny
-      X-GitHub-Request-Id:
-      - E4D3:BF3C9:255255:605728:67C026B2
-      X-Served-By:
-      - cache-del21724-DEL
-      X-Timer:
-      - S1740648184.407062,VS0,VE1
-      X-XSS-Protection:
-      - 1; mode=block
-    status:
-      code: 200
-      message: OK
-- request:
-    body: null
-    headers:
-      Accept:
-      - '*/*'
-      Accept-Encoding:
-      - gzip, deflate
-      Connection:
-      - keep-alive
-      User-Agent:
-      - python-requests/2.32.3
-    method: GET
-    uri: https://raw.githubusercontent.com/IFRCGo/monty-stac-extension/refs/heads/feature/pdc-documentation/examples/pdc-impacts/pdc-impacts.json
-  response:
-    body:
-      string: !!binary |
-        H4sIAAAAAAAAA3VTTW/jIBC951cgn2ubVD1sc2yyh94ibffSVVQRjOPZYrBgnDQb5b/vGKjj9ENC
-        tnlvmHm8GZ9mjGVQZQuWdZXMoe2ERJ/dDDAeOzUQS6u1kgjWRNyjkC975fyAED8veMEnlHpDZQbS
-        E/uHYCIaxM4vyhJqJ3e22AE2/bYAW7bW4LHc84KylF42qhXFX0+J6dwmygDUQcd6tWSPU4GV8tJB
-        h0nHRSezNYtXYYCq9ax2tmXr1e94ToMkgSHn08MqYs5qNdEbTwdquJbtnVQXSZ2ze6jIgfHAKTyJ
-        MqKNYoWEGiRbgRcelWNLZeiVMn4qGCBKW/WSghK0GYN7p4ek7y4eDoeC2lVYt4ux51FaMB8p+JSk
-        dwJB6BEgaLu1b1eFL1+M5fMf/Ga6v7/afmDv+bjZzKbvc3KO3O+su64PgxH7gH2tIbvlt3c5n9N6
-        4nwR1nM2rWt6rb+rPEvVM9+3rXAQXE5uhGlbSNsbdMcXaaurFmQ/f62jn8n5FN+If8JVn8ONwFxq
-        yA+g89qmtm3G+hrM6xcT0jhVf/jf4sRfRkOFbnul60l7Z+f/mH43uq0DAAA=
-    headers:
-      Accept-Ranges:
-      - bytes
-      Access-Control-Allow-Origin:
-      - '*'
-      Cache-Control:
-      - max-age=300
-      Connection:
-      - keep-alive
-      Content-Encoding:
-      - gzip
-      Content-Length:
-      - '443'
-      Content-Security-Policy:
-      - default-src 'none'; style-src 'unsafe-inline'; sandbox
-      Content-Type:
-      - text/plain; charset=utf-8
-      Cross-Origin-Resource-Policy:
-      - cross-origin
-      Date:
-      - Thu, 27 Feb 2025 09:23:04 GMT
-      ETag:
-      - W/"e5d492bd7cb9a16a7a8f89975d4aaf84376463f23fb41c0a96527e7f2cad23ce"
-      Expires:
-      - Thu, 27 Feb 2025 09:28:04 GMT
-      Source-Age:
-      - '2'
-      Strict-Transport-Security:
-      - max-age=31536000
-      Vary:
-      - Authorization,Accept-Encoding,Origin
-      Via:
-      - 1.1 varnish
-      X-Cache:
-      - HIT
-      X-Cache-Hits:
-      - '1'
-      X-Content-Type-Options:
-      - nosniff
-      X-Fastly-Request-ID:
-      - b3c2b752a59bc5c9ca3385361c3d8ff8a04fe5f3
-      X-Frame-Options:
-      - deny
-      X-GitHub-Request-Id:
-      - E4D3:BF3C9:255255:605728:67C026B2
-      X-Served-By:
-      - cache-del21721-DEL
-      X-Timer:
-      - S1740648185.537181,VS0,VE1
-      X-XSS-Protection:
-      - 1; mode=block
-    status:
-      code: 200
-      message: OK
-- request:
-    body: null
-    headers:
-      Accept:
-      - '*/*'
-      Accept-Encoding:
-      - gzip, deflate
-      Connection:
-      - keep-alive
-      User-Agent:
-      - python-requests/2.32.3
-    method: GET
-    uri: https://raw.githubusercontent.com/IFRCGo/monty-stac-extension/refs/heads/feature/pdc-documentation/examples/pdc-impacts/pdc-impacts.json
-  response:
-    body:
-      string: !!binary |
-        H4sIAAAAAAAAA3VTTW/jIBC951cgn2ubVD1sc2yyh94ibffSVVQRjOPZYrBgnDQb5b/vGKjj9ENC
-        tnlvmHm8GZ9mjGVQZQuWdZXMoe2ERJ/dDDAeOzUQS6u1kgjWRNyjkC975fyAED8veMEnlHpDZQbS
-        E/uHYCIaxM4vyhJqJ3e22AE2/bYAW7bW4LHc84KylF42qhXFX0+J6dwmygDUQcd6tWSPU4GV8tJB
-        h0nHRSezNYtXYYCq9ax2tmXr1e94ToMkgSHn08MqYs5qNdEbTwdquJbtnVQXSZ2ze6jIgfHAKTyJ
-        MqKNYoWEGiRbgRcelWNLZeiVMn4qGCBKW/WSghK0GYN7p4ek7y4eDoeC2lVYt4ux51FaMB8p+JSk
-        dwJB6BEgaLu1b1eFL1+M5fMf/Ga6v7/afmDv+bjZzKbvc3KO3O+su64PgxH7gH2tIbvlt3c5n9N6
-        4nwR1nM2rWt6rb+rPEvVM9+3rXAQXE5uhGlbSNsbdMcXaaurFmQ/f62jn8n5FN+If8JVn8ONwFxq
-        yA+g89qmtm3G+hrM6xcT0jhVf/jf4sRfRkOFbnul60l7Z+f/mH43uq0DAAA=
-    headers:
-      Accept-Ranges:
-      - bytes
-      Access-Control-Allow-Origin:
-      - '*'
-      Cache-Control:
-      - max-age=300
-      Connection:
-      - keep-alive
-      Content-Encoding:
-      - gzip
-      Content-Length:
-      - '443'
-      Content-Security-Policy:
-      - default-src 'none'; style-src 'unsafe-inline'; sandbox
-      Content-Type:
-      - text/plain; charset=utf-8
-      Cross-Origin-Resource-Policy:
-      - cross-origin
-      Date:
-      - Thu, 27 Feb 2025 09:23:04 GMT
-      ETag:
-      - W/"e5d492bd7cb9a16a7a8f89975d4aaf84376463f23fb41c0a96527e7f2cad23ce"
-      Expires:
-      - Thu, 27 Feb 2025 09:28:04 GMT
-      Source-Age:
-      - '2'
-      Strict-Transport-Security:
-      - max-age=31536000
-      Vary:
-      - Authorization,Accept-Encoding,Origin
-      Via:
-      - 1.1 varnish
-      X-Cache:
-      - HIT
-      X-Cache-Hits:
-      - '1'
-      X-Content-Type-Options:
-      - nosniff
-      X-Fastly-Request-ID:
-      - 739b4a8fc4132996db455abce39e758fe8a3eb56
-      X-Frame-Options:
-      - deny
-      X-GitHub-Request-Id:
-      - E4D3:BF3C9:255255:605728:67C026B2
-      X-Served-By:
-      - cache-del21740-DEL
-      X-Timer:
-      - S1740648185.665452,VS0,VE1
-      X-XSS-Protection:
-      - 1; mode=block
-    status:
-      code: 200
-      message: OK
-- request:
-    body: null
-    headers:
-      Accept:
-      - '*/*'
-      Accept-Encoding:
-      - gzip, deflate
-      Connection:
-      - keep-alive
-      User-Agent:
-      - python-requests/2.32.3
-    method: GET
-    uri: https://raw.githubusercontent.com/IFRCGo/monty-stac-extension/refs/heads/feature/pdc-documentation/examples/pdc-impacts/pdc-impacts.json
-  response:
-    body:
-      string: !!binary |
-        H4sIAAAAAAAAA3VTTW/jIBC951cgn2ubVD1sc2yyh94ibffSVVQRjOPZYrBgnDQb5b/vGKjj9ENC
-        tnlvmHm8GZ9mjGVQZQuWdZXMoe2ERJ/dDDAeOzUQS6u1kgjWRNyjkC975fyAED8veMEnlHpDZQbS
-        E/uHYCIaxM4vyhJqJ3e22AE2/bYAW7bW4LHc84KylF42qhXFX0+J6dwmygDUQcd6tWSPU4GV8tJB
-        h0nHRSezNYtXYYCq9ax2tmXr1e94ToMkgSHn08MqYs5qNdEbTwdquJbtnVQXSZ2ze6jIgfHAKTyJ
-        MqKNYoWEGiRbgRcelWNLZeiVMn4qGCBKW/WSghK0GYN7p4ek7y4eDoeC2lVYt4ux51FaMB8p+JSk
-        dwJB6BEgaLu1b1eFL1+M5fMf/Ga6v7/afmDv+bjZzKbvc3KO3O+su64PgxH7gH2tIbvlt3c5n9N6
-        4nwR1nM2rWt6rb+rPEvVM9+3rXAQXE5uhGlbSNsbdMcXaaurFmQ/f62jn8n5FN+If8JVn8ONwFxq
-        yA+g89qmtm3G+hrM6xcT0jhVf/jf4sRfRkOFbnul60l7Z+f/mH43uq0DAAA=
-    headers:
-      Accept-Ranges:
-      - bytes
-      Access-Control-Allow-Origin:
-      - '*'
-      Cache-Control:
-      - max-age=300
-      Connection:
-      - keep-alive
-      Content-Encoding:
-      - gzip
-      Content-Length:
-      - '443'
-      Content-Security-Policy:
-      - default-src 'none'; style-src 'unsafe-inline'; sandbox
-      Content-Type:
-      - text/plain; charset=utf-8
-      Cross-Origin-Resource-Policy:
-      - cross-origin
-      Date:
-      - Thu, 27 Feb 2025 09:23:04 GMT
-      ETag:
-      - W/"e5d492bd7cb9a16a7a8f89975d4aaf84376463f23fb41c0a96527e7f2cad23ce"
-      Expires:
-      - Thu, 27 Feb 2025 09:28:04 GMT
-      Source-Age:
-      - '2'
-      Strict-Transport-Security:
-      - max-age=31536000
-      Vary:
-      - Authorization,Accept-Encoding,Origin
-      Via:
-      - 1.1 varnish
-      X-Cache:
-      - HIT
-      X-Cache-Hits:
-      - '2'
-      X-Content-Type-Options:
-      - nosniff
-      X-Fastly-Request-ID:
-      - f3426b0d6e1c9617e57465563093d76f0361a442
-      X-Frame-Options:
-      - deny
-      X-GitHub-Request-Id:
-      - E4D3:BF3C9:255255:605728:67C026B2
-      X-Served-By:
-      - cache-del21722-DEL
-      X-Timer:
-      - S1740648185.795403,VS0,VE0
-      X-XSS-Protection:
-      - 1; mode=block
-    status:
-      code: 200
-      message: OK
-- request:
-    body: null
-    headers:
-      Accept:
-      - '*/*'
-      Accept-Encoding:
-      - gzip, deflate
-      Connection:
-      - keep-alive
-      User-Agent:
-      - python-requests/2.32.3
-    method: GET
-    uri: https://raw.githubusercontent.com/IFRCGo/monty-stac-extension/refs/heads/feature/pdc-documentation/examples/pdc-impacts/pdc-impacts.json
-  response:
-    body:
-      string: !!binary |
-        H4sIAAAAAAAAA3VTTW/jIBC951cgn2ubVD1sc2yyh94ibffSVVQRjOPZYrBgnDQb5b/vGKjj9ENC
-        tnlvmHm8GZ9mjGVQZQuWdZXMoe2ERJ/dDDAeOzUQS6u1kgjWRNyjkC975fyAED8veMEnlHpDZQbS
-        E/uHYCIaxM4vyhJqJ3e22AE2/bYAW7bW4LHc84KylF42qhXFX0+J6dwmygDUQcd6tWSPU4GV8tJB
-        h0nHRSezNYtXYYCq9ax2tmXr1e94ToMkgSHn08MqYs5qNdEbTwdquJbtnVQXSZ2ze6jIgfHAKTyJ
-        MqKNYoWEGiRbgRcelWNLZeiVMn4qGCBKW/WSghK0GYN7p4ek7y4eDoeC2lVYt4ux51FaMB8p+JSk
-        dwJB6BEgaLu1b1eFL1+M5fMf/Ga6v7/afmDv+bjZzKbvc3KO3O+su64PgxH7gH2tIbvlt3c5n9N6
-        4nwR1nM2rWt6rb+rPEvVM9+3rXAQXE5uhGlbSNsbdMcXaaurFmQ/f62jn8n5FN+If8JVn8ONwFxq
-        yA+g89qmtm3G+hrM6xcT0jhVf/jf4sRfRkOFbnul60l7Z+f/mH43uq0DAAA=
-    headers:
-      Accept-Ranges:
-      - bytes
-      Access-Control-Allow-Origin:
-      - '*'
-      Cache-Control:
-      - max-age=300
-      Connection:
-      - keep-alive
-      Content-Encoding:
-      - gzip
-      Content-Length:
-      - '443'
-      Content-Security-Policy:
-      - default-src 'none'; style-src 'unsafe-inline'; sandbox
-      Content-Type:
-      - text/plain; charset=utf-8
-      Cross-Origin-Resource-Policy:
-      - cross-origin
-      Date:
-      - Thu, 27 Feb 2025 09:23:04 GMT
-      ETag:
-      - W/"e5d492bd7cb9a16a7a8f89975d4aaf84376463f23fb41c0a96527e7f2cad23ce"
-      Expires:
-      - Thu, 27 Feb 2025 09:28:04 GMT
-      Source-Age:
-      - '2'
-      Strict-Transport-Security:
-      - max-age=31536000
-      Vary:
-      - Authorization,Accept-Encoding,Origin
-      Via:
-      - 1.1 varnish
-      X-Cache:
-      - HIT
-      X-Cache-Hits:
-      - '1'
-      X-Content-Type-Options:
-      - nosniff
-      X-Fastly-Request-ID:
-      - 2b85b9f741c16a2d3f619e0b758d00303dad0e49
-      X-Frame-Options:
-      - deny
-      X-GitHub-Request-Id:
-      - E4D3:BF3C9:255255:605728:67C026B2
-      X-Served-By:
-      - cache-del21750-DEL
-      X-Timer:
-      - S1740648185.925296,VS0,VE2
-      X-XSS-Protection:
-      - 1; mode=block
-    status:
-      code: 200
-      message: OK
-- request:
-    body: null
-    headers:
-      Accept:
-      - '*/*'
-      Accept-Encoding:
-      - gzip, deflate
-      Connection:
-      - keep-alive
-      User-Agent:
-      - python-requests/2.32.3
-    method: GET
-    uri: https://raw.githubusercontent.com/IFRCGo/monty-stac-extension/refs/heads/feature/pdc-documentation/examples/pdc-impacts/pdc-impacts.json
-  response:
-    body:
-      string: !!binary |
-        H4sIAAAAAAAAA3VTTW/jIBC951cgn2ubVD1sc2yyh94ibffSVVQRjOPZYrBgnDQb5b/vGKjj9ENC
-        tnlvmHm8GZ9mjGVQZQuWdZXMoe2ERJ/dDDAeOzUQS6u1kgjWRNyjkC975fyAED8veMEnlHpDZQbS
-        E/uHYCIaxM4vyhJqJ3e22AE2/bYAW7bW4LHc84KylF42qhXFX0+J6dwmygDUQcd6tWSPU4GV8tJB
-        h0nHRSezNYtXYYCq9ax2tmXr1e94ToMkgSHn08MqYs5qNdEbTwdquJbtnVQXSZ2ze6jIgfHAKTyJ
-        MqKNYoWEGiRbgRcelWNLZeiVMn4qGCBKW/WSghK0GYN7p4ek7y4eDoeC2lVYt4ux51FaMB8p+JSk
-        dwJB6BEgaLu1b1eFL1+M5fMf/Ga6v7/afmDv+bjZzKbvc3KO3O+su64PgxH7gH2tIbvlt3c5n9N6
-        4nwR1nM2rWt6rb+rPEvVM9+3rXAQXE5uhGlbSNsbdMcXaaurFmQ/f62jn8n5FN+If8JVn8ONwFxq
-        yA+g89qmtm3G+hrM6xcT0jhVf/jf4sRfRkOFbnul60l7Z+f/mH43uq0DAAA=
-    headers:
-      Accept-Ranges:
-      - bytes
-      Access-Control-Allow-Origin:
-      - '*'
-      Cache-Control:
-      - max-age=300
-      Connection:
-      - keep-alive
-      Content-Encoding:
-      - gzip
-      Content-Length:
-      - '443'
-      Content-Security-Policy:
-      - default-src 'none'; style-src 'unsafe-inline'; sandbox
-      Content-Type:
-      - text/plain; charset=utf-8
-      Cross-Origin-Resource-Policy:
-      - cross-origin
-      Date:
-      - Thu, 27 Feb 2025 09:23:05 GMT
-      ETag:
-      - W/"e5d492bd7cb9a16a7a8f89975d4aaf84376463f23fb41c0a96527e7f2cad23ce"
-      Expires:
-      - Thu, 27 Feb 2025 09:28:05 GMT
-      Source-Age:
-      - '2'
-      Strict-Transport-Security:
-      - max-age=31536000
-      Vary:
-      - Authorization,Accept-Encoding,Origin
-      Via:
-      - 1.1 varnish
-      X-Cache:
-      - HIT
-      X-Cache-Hits:
-      - '1'
-      X-Content-Type-Options:
-      - nosniff
-      X-Fastly-Request-ID:
-      - 75b0d8105e1a39a8a9e010d569cc19c16724567d
-      X-Frame-Options:
-      - deny
-      X-GitHub-Request-Id:
-      - E4D3:BF3C9:255255:605728:67C026B2
-      X-Served-By:
-      - cache-del21743-DEL
-      X-Timer:
-      - S1740648185.055988,VS0,VE1
-      X-XSS-Protection:
-      - 1; mode=block
-    status:
-      code: 200
-      message: OK
-- request:
-    body: null
-    headers:
-      Accept:
-      - '*/*'
-      Accept-Encoding:
-      - gzip, deflate
-      Connection:
-      - keep-alive
-      User-Agent:
-      - python-requests/2.32.3
-    method: GET
-    uri: https://raw.githubusercontent.com/IFRCGo/monty-stac-extension/refs/heads/feature/pdc-documentation/examples/pdc-impacts/pdc-impacts.json
-  response:
-    body:
-      string: !!binary |
-        H4sIAAAAAAAAA3VTTW/jIBC951cgn2ubVD1sc2yyh94ibffSVVQRjOPZYrBgnDQb5b/vGKjj9ENC
-        tnlvmHm8GZ9mjGVQZQuWdZXMoe2ERJ/dDDAeOzUQS6u1kgjWRNyjkC975fyAED8veMEnlHpDZQbS
-        E/uHYCIaxM4vyhJqJ3e22AE2/bYAW7bW4LHc84KylF42qhXFX0+J6dwmygDUQcd6tWSPU4GV8tJB
-        h0nHRSezNYtXYYCq9ax2tmXr1e94ToMkgSHn08MqYs5qNdEbTwdquJbtnVQXSZ2ze6jIgfHAKTyJ
-        MqKNYoWEGiRbgRcelWNLZeiVMn4qGCBKW/WSghK0GYN7p4ek7y4eDoeC2lVYt4ux51FaMB8p+JSk
-        dwJB6BEgaLu1b1eFL1+M5fMf/Ga6v7/afmDv+bjZzKbvc3KO3O+su64PgxH7gH2tIbvlt3c5n9N6
-        4nwR1nM2rWt6rb+rPEvVM9+3rXAQXE5uhGlbSNsbdMcXaaurFmQ/f62jn8n5FN+If8JVn8ONwFxq
-        yA+g89qmtm3G+hrM6xcT0jhVf/jf4sRfRkOFbnul60l7Z+f/mH43uq0DAAA=
-    headers:
-      Accept-Ranges:
-      - bytes
-      Access-Control-Allow-Origin:
-      - '*'
-      Cache-Control:
-      - max-age=300
-      Connection:
-      - keep-alive
-      Content-Encoding:
-      - gzip
-      Content-Length:
-      - '443'
-      Content-Security-Policy:
-      - default-src 'none'; style-src 'unsafe-inline'; sandbox
-      Content-Type:
-      - text/plain; charset=utf-8
-      Cross-Origin-Resource-Policy:
-      - cross-origin
-      Date:
-      - Thu, 27 Feb 2025 09:23:05 GMT
-      ETag:
-      - W/"e5d492bd7cb9a16a7a8f89975d4aaf84376463f23fb41c0a96527e7f2cad23ce"
-      Expires:
-      - Thu, 27 Feb 2025 09:28:05 GMT
-      Source-Age:
-      - '2'
-      Strict-Transport-Security:
-      - max-age=31536000
-      Vary:
-      - Authorization,Accept-Encoding,Origin
-      Via:
-      - 1.1 varnish
-      X-Cache:
-      - HIT
-      X-Cache-Hits:
-      - '2'
-      X-Content-Type-Options:
-      - nosniff
-      X-Fastly-Request-ID:
-      - 2a1f0e04ce86e44bd22a204c2882b5617da551d1
-      X-Frame-Options:
-      - deny
-      X-GitHub-Request-Id:
-      - E4D3:BF3C9:255255:605728:67C026B2
-      X-Served-By:
-      - cache-del21727-DEL
-      X-Timer:
-      - S1740648185.182326,VS0,VE0
-      X-XSS-Protection:
-      - 1; mode=block
-    status:
-      code: 200
-      message: OK
-- request:
-    body: null
-    headers:
-      Accept:
-      - '*/*'
-      Accept-Encoding:
-      - gzip, deflate
-      Connection:
-      - keep-alive
-      User-Agent:
-      - python-requests/2.32.3
-    method: GET
-    uri: https://raw.githubusercontent.com/IFRCGo/monty-stac-extension/refs/heads/main/json-schema/schema.json
-  response:
-    body:
-      string: !!binary |
-        H4sIAAAAAAAAA9UZ2XLbNvDdX4EyfrBnbEk+lE78knHSdOqHTD1JnpoDA5ErEQ5IsAComHH1710e
-        kngANOU4HdeTQ8Ye2HsXq7s9Qrx97YcQMe+CeKExycV4fKNlfFyejqRajAPF5uZ48uu4PHvmHRV0
-        PFjTaCTic+Uv5GjBTZjORlyOIxmbbLycjE5Gk4pylHOuyA03AnIGb3M88ubWQKy5jEtoANpXPDH5
-        AeK8/3D5mrQQyVwqUgCuDESasDgof30thQA/J9WjkpuM4c858vmIvxByV/yba+DLKILY5Dd8CLkm
-        +MeEQEphW/xLVgUdE6LGrs6yZKsgh3rPxgHMecwLScbaMJ/CWnjtbShWR3Y2JksK+8jZDWrjHdVh
-        Cv5OuYKgIcSW6qh5liiZgDIcarcS8rnBsYZz0ZBjK0nzFM991KMw3u/ATKrAayCs3FJYeHVtajPK
-        Br3uunelMcicgwg0CSH/jL7L3UauN7eOWmapODlNucEoAvnCl2lsVEZ9ibFpZbVBDdl3poIhmL5U
-        imIeOZCUFE2frX8+d85WXRZ2w1mDszRd96Yf4+oQf9U6aSpTh24/rz+VuJVYOydypzIU1P/DdF7y
-        AFQ7tjzBfRQHflKSb43nDXGYwwyDImXj7a2P4qzXR/cHQP5rVSF4TN6nUcRUXhXIq4ygKCwV5ojI
-        WGQEafyvJT3cco0u9oHIeXGwteARmaWGxNLUL6qw9Ib7UD9vKB7mvC25xYO9FW5gdbNVth9P471K
-        R68WCxsNvHaKbVVzJZNd1Q6jTnQ5TNsjQUMKphTLmp7GrDGMd0jq+bTz4OT1mnRVr4xeVdAv7DWy
-        nKQSTEV+C0GVFlsruqzrMlMZG5BwjXFB4zSagXLZiscGFgi2FQprLA63Oc/HNGdhQ2cqHi86xZQZ
-        A6oYMr8cfLw8/uvz3dnq8J/LVy/226h1CyI8rzGM6AR8zgTJhd3UmctZBpwwBYykGg08y8jVb29f
-        OxzYMUAjy/57/U9XBy8vPn0K7s5X+4d3k6MTtMfBR3b8PTfNsftDjlUxONwfqut6AnKoWQl9v7EC
-        wHwTLja7NV1fpFj11cNK8ZrYUohdSrUUK3A1LEFxk9ElE6m1Ma+5Vfk2jFuKVfbRRBNsBm2T78wN
-        tOERM0BdA4h9YmiSuVtPw28sCApyJq7rHjQqhZ4I41HCfPOACOsNE5R9IVU2wHztbuwButzezBOQ
-        iWgPjOV9KIu1sX+TWNOsHd9+7IdcBApiOqHnvfApfdELP5nQk34OJ1N6YuXBApzW6OmEnloZVOAp
-        Pe2hPpvQsx7qsyk966E+R+17qM+n9LyHejqh0x7q6ZROe6ifT+hzKzV2cVAis3o5BBB+yLii2JE6
-        T4cCR0kW2AEY999YZoUtUxGDYjMBFKJEyKzokBbEWYpexXC23wDFWKTS4n2BnU8bK14odcINE1Yg
-        jkpS2kEQpJhwBWsUz6G/kD4T1E8Vxp5vteJCyNk9KE0mlAU3Axi50FIdYMX2sYbgLGlNFeze9nxn
-        PKALyF0jbOB86KT5kKo4PmPWazcbUt4msdiCbUmBT2eUTWMPt8pgJLqKsvkcK6OdPpQYjaG07B5a
-        r4lW03D1iodXzjQuJjkcha2CpnGfGgGL2MIBQtspmdmBicSnhcHxUWS0h8f6aloYtBcjwInGt+bf
-        BoXHbqQAmAmtzYBrbbNoHiXxTarsgsOS+SlzGE1BniuuwMLrXEGnQxCYw1hvQC1cebhGwpk4kYqp
-        XiQh4wX+H9nVozHYBTEM73eFBNcqTRzAvL7Z0yECAdpanZBhIphfODCf2O2BsMXKn633Y7kjqjez
-        64Hbm998EWICUMX1190y/FHG3seYdn/CfNq6ofldx27C7jrqzrF31mbdvRbp+jl47Xjpfzl4+Us5
-        FB+2B+H66/ha4RMhNmQrBIksK4fuwm8ryL3yrzcdLv+4ekG3B+CcjhwaFQLfONgcg9ZhhA9yIWAj
-        d2MZXS3rHRuXdzmw0nojSfNrqfzHadF3MAdVLCLfLNsDluO7k4GByjUtnNUbo8N5qbWg7kDdJr5z
-        SVzT/L1M1dNXWxdSPpbOfxQ7jcfVttyTPJaEV8Wb+HElLN/ZgyS0JuDGpbUcdK0s28laHPbs1iIe
-        X1XrtdNdF72dOLtvedtIoyemjDW/ByhUJcgT06abtgNUqTLp56pysvPXCZ38fuiKOWK3Gynut0aV
-        tU/MGt1a4nTsXv53tfcv3WxK+wwjAAA=
-    headers:
-      Accept-Ranges:
-      - bytes
-      Access-Control-Allow-Origin:
-      - '*'
-      Cache-Control:
-      - max-age=300
-      Connection:
-      - keep-alive
-      Content-Encoding:
-      - gzip
-      Content-Length:
-      - '1676'
-      Content-Security-Policy:
-      - default-src 'none'; style-src 'unsafe-inline'; sandbox
-      Content-Type:
-      - text/plain; charset=utf-8
-      Cross-Origin-Resource-Policy:
-      - cross-origin
-      Date:
-      - Thu, 27 Feb 2025 09:23:05 GMT
-      ETag:
-      - W/"46b2d208ff47c76f665a58d5a9a82972e12d5066b8f0fcb6b2e3a510105e1d7a"
-      Expires:
-      - Thu, 27 Feb 2025 09:28:05 GMT
-      Source-Age:
-      - '103'
-      Strict-Transport-Security:
-      - max-age=31536000
-      Vary:
-      - Authorization,Accept-Encoding,Origin
-      Via:
-      - 1.1 varnish
-      X-Cache:
-      - HIT
-      X-Cache-Hits:
-      - '15'
-      X-Content-Type-Options:
-      - nosniff
-      X-Fastly-Request-ID:
-      - 30eb1949d6847694fbd5e8532f088f7955599801
-      X-Frame-Options:
-      - deny
-      X-GitHub-Request-Id:
-      - A48A:27B02A:255708:604FFD:67C0261C
-      X-Served-By:
-      - cache-del21730-DEL
-      X-Timer:
-      - S1740648185.318232,VS0,VE0
-      X-XSS-Protection:
-      - 1; mode=block
-    status:
-      code: 200
-      message: OK
-- request:
-    body: null
-    headers:
-      Accept:
-      - '*/*'
-      Accept-Encoding:
-      - gzip, deflate
-      Connection:
-      - keep-alive
-      User-Agent:
-      - python-requests/2.32.3
-    method: GET
-    uri: https://raw.githubusercontent.com/IFRCGo/monty-stac-extension/refs/heads/main/json-schema/schema.json
-  response:
-    body:
-      string: !!binary |
-        H4sIAAAAAAAAA9UZ2XLbNvDdX4EyfrBnbEk+lE78knHSdOqHTD1JnpoDA5ErEQ5IsAComHH1710e
-        kngANOU4HdeTQ8Ye2HsXq7s9Qrx97YcQMe+CeKExycV4fKNlfFyejqRajAPF5uZ48uu4PHvmHRV0
-        PFjTaCTic+Uv5GjBTZjORlyOIxmbbLycjE5Gk4pylHOuyA03AnIGb3M88ubWQKy5jEtoANpXPDH5
-        AeK8/3D5mrQQyVwqUgCuDESasDgof30thQA/J9WjkpuM4c858vmIvxByV/yba+DLKILY5Dd8CLkm
-        +MeEQEphW/xLVgUdE6LGrs6yZKsgh3rPxgHMecwLScbaMJ/CWnjtbShWR3Y2JksK+8jZDWrjHdVh
-        Cv5OuYKgIcSW6qh5liiZgDIcarcS8rnBsYZz0ZBjK0nzFM991KMw3u/ATKrAayCs3FJYeHVtajPK
-        Br3uunelMcicgwg0CSH/jL7L3UauN7eOWmapODlNucEoAvnCl2lsVEZ9ibFpZbVBDdl3poIhmL5U
-        imIeOZCUFE2frX8+d85WXRZ2w1mDszRd96Yf4+oQf9U6aSpTh24/rz+VuJVYOydypzIU1P/DdF7y
-        AFQ7tjzBfRQHflKSb43nDXGYwwyDImXj7a2P4qzXR/cHQP5rVSF4TN6nUcRUXhXIq4ygKCwV5ojI
-        WGQEafyvJT3cco0u9oHIeXGwteARmaWGxNLUL6qw9Ib7UD9vKB7mvC25xYO9FW5gdbNVth9P471K
-        R68WCxsNvHaKbVVzJZNd1Q6jTnQ5TNsjQUMKphTLmp7GrDGMd0jq+bTz4OT1mnRVr4xeVdAv7DWy
-        nKQSTEV+C0GVFlsruqzrMlMZG5BwjXFB4zSagXLZiscGFgi2FQprLA63Oc/HNGdhQ2cqHi86xZQZ
-        A6oYMr8cfLw8/uvz3dnq8J/LVy/226h1CyI8rzGM6AR8zgTJhd3UmctZBpwwBYykGg08y8jVb29f
-        OxzYMUAjy/57/U9XBy8vPn0K7s5X+4d3k6MTtMfBR3b8PTfNsftDjlUxONwfqut6AnKoWQl9v7EC
-        wHwTLja7NV1fpFj11cNK8ZrYUohdSrUUK3A1LEFxk9ElE6m1Ma+5Vfk2jFuKVfbRRBNsBm2T78wN
-        tOERM0BdA4h9YmiSuVtPw28sCApyJq7rHjQqhZ4I41HCfPOACOsNE5R9IVU2wHztbuwButzezBOQ
-        iWgPjOV9KIu1sX+TWNOsHd9+7IdcBApiOqHnvfApfdELP5nQk34OJ1N6YuXBApzW6OmEnloZVOAp
-        Pe2hPpvQsx7qsyk966E+R+17qM+n9LyHejqh0x7q6ZROe6ifT+hzKzV2cVAis3o5BBB+yLii2JE6
-        T4cCR0kW2AEY999YZoUtUxGDYjMBFKJEyKzokBbEWYpexXC23wDFWKTS4n2BnU8bK14odcINE1Yg
-        jkpS2kEQpJhwBWsUz6G/kD4T1E8Vxp5vteJCyNk9KE0mlAU3Axi50FIdYMX2sYbgLGlNFeze9nxn
-        PKALyF0jbOB86KT5kKo4PmPWazcbUt4msdiCbUmBT2eUTWMPt8pgJLqKsvkcK6OdPpQYjaG07B5a
-        r4lW03D1iodXzjQuJjkcha2CpnGfGgGL2MIBQtspmdmBicSnhcHxUWS0h8f6aloYtBcjwInGt+bf
-        BoXHbqQAmAmtzYBrbbNoHiXxTarsgsOS+SlzGE1BniuuwMLrXEGnQxCYw1hvQC1cebhGwpk4kYqp
-        XiQh4wX+H9nVozHYBTEM73eFBNcqTRzAvL7Z0yECAdpanZBhIphfODCf2O2BsMXKn633Y7kjqjez
-        64Hbm998EWICUMX1190y/FHG3seYdn/CfNq6ofldx27C7jrqzrF31mbdvRbp+jl47Xjpfzl4+Us5
-        FB+2B+H66/ha4RMhNmQrBIksK4fuwm8ryL3yrzcdLv+4ekG3B+CcjhwaFQLfONgcg9ZhhA9yIWAj
-        d2MZXS3rHRuXdzmw0nojSfNrqfzHadF3MAdVLCLfLNsDluO7k4GByjUtnNUbo8N5qbWg7kDdJr5z
-        SVzT/L1M1dNXWxdSPpbOfxQ7jcfVttyTPJaEV8Wb+HElLN/ZgyS0JuDGpbUcdK0s28laHPbs1iIe
-        X1XrtdNdF72dOLtvedtIoyemjDW/ByhUJcgT06abtgNUqTLp56pysvPXCZ38fuiKOWK3Gynut0aV
-        tU/MGt1a4nTsXv53tfcv3WxK+wwjAAA=
-    headers:
-      Accept-Ranges:
-      - bytes
-      Access-Control-Allow-Origin:
-      - '*'
-      Cache-Control:
-      - max-age=300
-      Connection:
-      - keep-alive
-      Content-Encoding:
-      - gzip
-      Content-Length:
-      - '1676'
-      Content-Security-Policy:
-      - default-src 'none'; style-src 'unsafe-inline'; sandbox
-      Content-Type:
-      - text/plain; charset=utf-8
-      Cross-Origin-Resource-Policy:
-      - cross-origin
-      Date:
-      - Thu, 27 Feb 2025 09:23:05 GMT
-      ETag:
-      - W/"46b2d208ff47c76f665a58d5a9a82972e12d5066b8f0fcb6b2e3a510105e1d7a"
-      Expires:
-      - Thu, 27 Feb 2025 09:28:05 GMT
-      Source-Age:
-      - '103'
-      Strict-Transport-Security:
-      - max-age=31536000
-      Vary:
-      - Authorization,Accept-Encoding,Origin
-      Via:
-      - 1.1 varnish
-      X-Cache:
-      - HIT
-      X-Cache-Hits:
-      - '13'
-      X-Content-Type-Options:
-      - nosniff
-      X-Fastly-Request-ID:
-      - 4384e9b61d7a7717efd916e62491b370febbb629
-      X-Frame-Options:
-      - deny
-      X-GitHub-Request-Id:
-      - A48A:27B02A:255708:604FFD:67C0261C
-      X-Served-By:
-      - cache-del21743-DEL
-      X-Timer:
-      - S1740648185.458344,VS0,VE0
-      X-XSS-Protection:
-      - 1; mode=block
-    status:
-      code: 200
-      message: OK
-- request:
-    body: null
-    headers:
-      Accept:
-      - '*/*'
-      Accept-Encoding:
-      - gzip, deflate
-      Connection:
-      - keep-alive
-      User-Agent:
-      - python-requests/2.32.3
-    method: GET
-    uri: https://raw.githubusercontent.com/IFRCGo/monty-stac-extension/refs/heads/main/json-schema/schema.json
-  response:
-    body:
-      string: !!binary |
-        H4sIAAAAAAAAA9UZ2XLbNvDdX4EyfrBnbEk+lE78knHSdOqHTD1JnpoDA5ErEQ5IsAComHH1710e
-        kngANOU4HdeTQ8Ye2HsXq7s9Qrx97YcQMe+CeKExycV4fKNlfFyejqRajAPF5uZ48uu4PHvmHRV0
-        PFjTaCTic+Uv5GjBTZjORlyOIxmbbLycjE5Gk4pylHOuyA03AnIGb3M88ubWQKy5jEtoANpXPDH5
-        AeK8/3D5mrQQyVwqUgCuDESasDgof30thQA/J9WjkpuM4c858vmIvxByV/yba+DLKILY5Dd8CLkm
-        +MeEQEphW/xLVgUdE6LGrs6yZKsgh3rPxgHMecwLScbaMJ/CWnjtbShWR3Y2JksK+8jZDWrjHdVh
-        Cv5OuYKgIcSW6qh5liiZgDIcarcS8rnBsYZz0ZBjK0nzFM991KMw3u/ATKrAayCs3FJYeHVtajPK
-        Br3uunelMcicgwg0CSH/jL7L3UauN7eOWmapODlNucEoAvnCl2lsVEZ9ibFpZbVBDdl3poIhmL5U
-        imIeOZCUFE2frX8+d85WXRZ2w1mDszRd96Yf4+oQf9U6aSpTh24/rz+VuJVYOydypzIU1P/DdF7y
-        AFQ7tjzBfRQHflKSb43nDXGYwwyDImXj7a2P4qzXR/cHQP5rVSF4TN6nUcRUXhXIq4ygKCwV5ojI
-        WGQEafyvJT3cco0u9oHIeXGwteARmaWGxNLUL6qw9Ib7UD9vKB7mvC25xYO9FW5gdbNVth9P471K
-        R68WCxsNvHaKbVVzJZNd1Q6jTnQ5TNsjQUMKphTLmp7GrDGMd0jq+bTz4OT1mnRVr4xeVdAv7DWy
-        nKQSTEV+C0GVFlsruqzrMlMZG5BwjXFB4zSagXLZiscGFgi2FQprLA63Oc/HNGdhQ2cqHi86xZQZ
-        A6oYMr8cfLw8/uvz3dnq8J/LVy/226h1CyI8rzGM6AR8zgTJhd3UmctZBpwwBYykGg08y8jVb29f
-        OxzYMUAjy/57/U9XBy8vPn0K7s5X+4d3k6MTtMfBR3b8PTfNsftDjlUxONwfqut6AnKoWQl9v7EC
-        wHwTLja7NV1fpFj11cNK8ZrYUohdSrUUK3A1LEFxk9ElE6m1Ma+5Vfk2jFuKVfbRRBNsBm2T78wN
-        tOERM0BdA4h9YmiSuVtPw28sCApyJq7rHjQqhZ4I41HCfPOACOsNE5R9IVU2wHztbuwButzezBOQ
-        iWgPjOV9KIu1sX+TWNOsHd9+7IdcBApiOqHnvfApfdELP5nQk34OJ1N6YuXBApzW6OmEnloZVOAp
-        Pe2hPpvQsx7qsyk966E+R+17qM+n9LyHejqh0x7q6ZROe6ifT+hzKzV2cVAis3o5BBB+yLii2JE6
-        T4cCR0kW2AEY999YZoUtUxGDYjMBFKJEyKzokBbEWYpexXC23wDFWKTS4n2BnU8bK14odcINE1Yg
-        jkpS2kEQpJhwBWsUz6G/kD4T1E8Vxp5vteJCyNk9KE0mlAU3Axi50FIdYMX2sYbgLGlNFeze9nxn
-        PKALyF0jbOB86KT5kKo4PmPWazcbUt4msdiCbUmBT2eUTWMPt8pgJLqKsvkcK6OdPpQYjaG07B5a
-        r4lW03D1iodXzjQuJjkcha2CpnGfGgGL2MIBQtspmdmBicSnhcHxUWS0h8f6aloYtBcjwInGt+bf
-        BoXHbqQAmAmtzYBrbbNoHiXxTarsgsOS+SlzGE1BniuuwMLrXEGnQxCYw1hvQC1cebhGwpk4kYqp
-        XiQh4wX+H9nVozHYBTEM73eFBNcqTRzAvL7Z0yECAdpanZBhIphfODCf2O2BsMXKn633Y7kjqjez
-        64Hbm998EWICUMX1190y/FHG3seYdn/CfNq6ofldx27C7jrqzrF31mbdvRbp+jl47Xjpfzl4+Us5
-        FB+2B+H66/ha4RMhNmQrBIksK4fuwm8ryL3yrzcdLv+4ekG3B+CcjhwaFQLfONgcg9ZhhA9yIWAj
-        d2MZXS3rHRuXdzmw0nojSfNrqfzHadF3MAdVLCLfLNsDluO7k4GByjUtnNUbo8N5qbWg7kDdJr5z
-        SVzT/L1M1dNXWxdSPpbOfxQ7jcfVttyTPJaEV8Wb+HElLN/ZgyS0JuDGpbUcdK0s28laHPbs1iIe
-        X1XrtdNdF72dOLtvedtIoyemjDW/ByhUJcgT06abtgNUqTLp56pysvPXCZ38fuiKOWK3Gynut0aV
-        tU/MGt1a4nTsXv53tfcv3WxK+wwjAAA=
-    headers:
-      Accept-Ranges:
-      - bytes
-      Access-Control-Allow-Origin:
-      - '*'
-      Cache-Control:
-      - max-age=300
-      Connection:
-      - keep-alive
-      Content-Encoding:
-      - gzip
-      Content-Length:
-      - '1676'
-      Content-Security-Policy:
-      - default-src 'none'; style-src 'unsafe-inline'; sandbox
-      Content-Type:
-      - text/plain; charset=utf-8
-      Cross-Origin-Resource-Policy:
-      - cross-origin
-      Date:
-      - Thu, 27 Feb 2025 09:23:05 GMT
-      ETag:
-      - W/"46b2d208ff47c76f665a58d5a9a82972e12d5066b8f0fcb6b2e3a510105e1d7a"
-      Expires:
-      - Thu, 27 Feb 2025 09:28:05 GMT
-      Source-Age:
-      - '103'
-      Strict-Transport-Security:
-      - max-age=31536000
-      Vary:
-      - Authorization,Accept-Encoding,Origin
-      Via:
-      - 1.1 varnish
-      X-Cache:
-      - HIT
-      X-Cache-Hits:
-      - '10'
-      X-Content-Type-Options:
-      - nosniff
-      X-Fastly-Request-ID:
-      - 32da9f831e0eb93021e0690a8b51138c39260f79
-      X-Frame-Options:
-      - deny
-      X-GitHub-Request-Id:
-      - A48A:27B02A:255708:604FFD:67C0261C
-      X-Served-By:
-      - cache-del21732-DEL
-      X-Timer:
-      - S1740648186.599782,VS0,VE0
-      X-XSS-Protection:
-      - 1; mode=block
-    status:
-      code: 200
-      message: OK
-- request:
-    body: null
-    headers:
-      Accept:
-      - '*/*'
-      Accept-Encoding:
-      - gzip, deflate
-      Connection:
-      - keep-alive
-      User-Agent:
-      - python-requests/2.32.3
-    method: GET
-    uri: https://raw.githubusercontent.com/IFRCGo/monty-stac-extension/refs/heads/main/json-schema/schema.json
-  response:
-    body:
-      string: !!binary |
-        H4sIAAAAAAAAA9UZ2XLbNvDdX4EyfrBnbEk+lE78knHSdOqHTD1JnpoDA5ErEQ5IsAComHH1710e
-        kngANOU4HdeTQ8Ye2HsXq7s9Qrx97YcQMe+CeKExycV4fKNlfFyejqRajAPF5uZ48uu4PHvmHRV0
-        PFjTaCTic+Uv5GjBTZjORlyOIxmbbLycjE5Gk4pylHOuyA03AnIGb3M88ubWQKy5jEtoANpXPDH5
-        AeK8/3D5mrQQyVwqUgCuDESasDgof30thQA/J9WjkpuM4c858vmIvxByV/yba+DLKILY5Dd8CLkm
-        +MeEQEphW/xLVgUdE6LGrs6yZKsgh3rPxgHMecwLScbaMJ/CWnjtbShWR3Y2JksK+8jZDWrjHdVh
-        Cv5OuYKgIcSW6qh5liiZgDIcarcS8rnBsYZz0ZBjK0nzFM991KMw3u/ATKrAayCs3FJYeHVtajPK
-        Br3uunelMcicgwg0CSH/jL7L3UauN7eOWmapODlNucEoAvnCl2lsVEZ9ibFpZbVBDdl3poIhmL5U
-        imIeOZCUFE2frX8+d85WXRZ2w1mDszRd96Yf4+oQf9U6aSpTh24/rz+VuJVYOydypzIU1P/DdF7y
-        AFQ7tjzBfRQHflKSb43nDXGYwwyDImXj7a2P4qzXR/cHQP5rVSF4TN6nUcRUXhXIq4ygKCwV5ojI
-        WGQEafyvJT3cco0u9oHIeXGwteARmaWGxNLUL6qw9Ib7UD9vKB7mvC25xYO9FW5gdbNVth9P471K
-        R68WCxsNvHaKbVVzJZNd1Q6jTnQ5TNsjQUMKphTLmp7GrDGMd0jq+bTz4OT1mnRVr4xeVdAv7DWy
-        nKQSTEV+C0GVFlsruqzrMlMZG5BwjXFB4zSagXLZiscGFgi2FQprLA63Oc/HNGdhQ2cqHi86xZQZ
-        A6oYMr8cfLw8/uvz3dnq8J/LVy/226h1CyI8rzGM6AR8zgTJhd3UmctZBpwwBYykGg08y8jVb29f
-        OxzYMUAjy/57/U9XBy8vPn0K7s5X+4d3k6MTtMfBR3b8PTfNsftDjlUxONwfqut6AnKoWQl9v7EC
-        wHwTLja7NV1fpFj11cNK8ZrYUohdSrUUK3A1LEFxk9ElE6m1Ma+5Vfk2jFuKVfbRRBNsBm2T78wN
-        tOERM0BdA4h9YmiSuVtPw28sCApyJq7rHjQqhZ4I41HCfPOACOsNE5R9IVU2wHztbuwButzezBOQ
-        iWgPjOV9KIu1sX+TWNOsHd9+7IdcBApiOqHnvfApfdELP5nQk34OJ1N6YuXBApzW6OmEnloZVOAp
-        Pe2hPpvQsx7qsyk966E+R+17qM+n9LyHejqh0x7q6ZROe6ifT+hzKzV2cVAis3o5BBB+yLii2JE6
-        T4cCR0kW2AEY999YZoUtUxGDYjMBFKJEyKzokBbEWYpexXC23wDFWKTS4n2BnU8bK14odcINE1Yg
-        jkpS2kEQpJhwBWsUz6G/kD4T1E8Vxp5vteJCyNk9KE0mlAU3Axi50FIdYMX2sYbgLGlNFeze9nxn
-        PKALyF0jbOB86KT5kKo4PmPWazcbUt4msdiCbUmBT2eUTWMPt8pgJLqKsvkcK6OdPpQYjaG07B5a
-        r4lW03D1iodXzjQuJjkcha2CpnGfGgGL2MIBQtspmdmBicSnhcHxUWS0h8f6aloYtBcjwInGt+bf
-        BoXHbqQAmAmtzYBrbbNoHiXxTarsgsOS+SlzGE1BniuuwMLrXEGnQxCYw1hvQC1cebhGwpk4kYqp
-        XiQh4wX+H9nVozHYBTEM73eFBNcqTRzAvL7Z0yECAdpanZBhIphfODCf2O2BsMXKn633Y7kjqjez
-        64Hbm998EWICUMX1190y/FHG3seYdn/CfNq6ofldx27C7jrqzrF31mbdvRbp+jl47Xjpfzl4+Us5
-        FB+2B+H66/ha4RMhNmQrBIksK4fuwm8ryL3yrzcdLv+4ekG3B+CcjhwaFQLfONgcg9ZhhA9yIWAj
-        d2MZXS3rHRuXdzmw0nojSfNrqfzHadF3MAdVLCLfLNsDluO7k4GByjUtnNUbo8N5qbWg7kDdJr5z
-        SVzT/L1M1dNXWxdSPpbOfxQ7jcfVttyTPJaEV8Wb+HElLN/ZgyS0JuDGpbUcdK0s28laHPbs1iIe
-        X1XrtdNdF72dOLtvedtIoyemjDW/ByhUJcgT06abtgNUqTLp56pysvPXCZ38fuiKOWK3Gynut0aV
-        tU/MGt1a4nTsXv53tfcv3WxK+wwjAAA=
-    headers:
-      Accept-Ranges:
-      - bytes
-      Access-Control-Allow-Origin:
-      - '*'
-      Cache-Control:
-      - max-age=300
-      Connection:
-      - keep-alive
-      Content-Encoding:
-      - gzip
-      Content-Length:
-      - '1676'
-      Content-Security-Policy:
-      - default-src 'none'; style-src 'unsafe-inline'; sandbox
-      Content-Type:
-      - text/plain; charset=utf-8
-      Cross-Origin-Resource-Policy:
-      - cross-origin
-      Date:
-      - Thu, 27 Feb 2025 09:23:05 GMT
-      ETag:
-      - W/"46b2d208ff47c76f665a58d5a9a82972e12d5066b8f0fcb6b2e3a510105e1d7a"
-      Expires:
-      - Thu, 27 Feb 2025 09:28:05 GMT
-      Source-Age:
-      - '103'
-      Strict-Transport-Security:
-      - max-age=31536000
-      Vary:
-      - Authorization,Accept-Encoding,Origin
-      Via:
-      - 1.1 varnish
-      X-Cache:
-      - HIT
-      X-Cache-Hits:
-      - '5'
-      X-Content-Type-Options:
-      - nosniff
-      X-Fastly-Request-ID:
-      - eedb8bd29e0f4400c509089a8305e76d942d1a1e
-      X-Frame-Options:
-      - deny
-      X-GitHub-Request-Id:
-      - A48A:27B02A:255708:604FFD:67C0261C
-      X-Served-By:
-      - cache-del21749-DEL
-      X-Timer:
-      - S1740648186.740243,VS0,VE0
-      X-XSS-Protection:
-      - 1; mode=block
-    status:
-      code: 200
-      message: OK
-- request:
-    body: null
-    headers:
-      Accept:
-      - '*/*'
-      Accept-Encoding:
-      - gzip, deflate
-      Connection:
-      - keep-alive
-      User-Agent:
-      - python-requests/2.32.3
-    method: GET
-    uri: https://raw.githubusercontent.com/IFRCGo/monty-stac-extension/refs/heads/main/json-schema/schema.json
-  response:
-    body:
-      string: !!binary |
-        H4sIAAAAAAAAA9UZ2XLbNvDdX4EyfrBnbEk+lE78knHSdOqHTD1JnpoDA5ErEQ5IsAComHH1710e
-        kngANOU4HdeTQ8Ye2HsXq7s9Qrx97YcQMe+CeKExycV4fKNlfFyejqRajAPF5uZ48uu4PHvmHRV0
-        PFjTaCTic+Uv5GjBTZjORlyOIxmbbLycjE5Gk4pylHOuyA03AnIGb3M88ubWQKy5jEtoANpXPDH5
-        AeK8/3D5mrQQyVwqUgCuDESasDgof30thQA/J9WjkpuM4c858vmIvxByV/yba+DLKILY5Dd8CLkm
-        +MeEQEphW/xLVgUdE6LGrs6yZKsgh3rPxgHMecwLScbaMJ/CWnjtbShWR3Y2JksK+8jZDWrjHdVh
-        Cv5OuYKgIcSW6qh5liiZgDIcarcS8rnBsYZz0ZBjK0nzFM991KMw3u/ATKrAayCs3FJYeHVtajPK
-        Br3uunelMcicgwg0CSH/jL7L3UauN7eOWmapODlNucEoAvnCl2lsVEZ9ibFpZbVBDdl3poIhmL5U
-        imIeOZCUFE2frX8+d85WXRZ2w1mDszRd96Yf4+oQf9U6aSpTh24/rz+VuJVYOydypzIU1P/DdF7y
-        AFQ7tjzBfRQHflKSb43nDXGYwwyDImXj7a2P4qzXR/cHQP5rVSF4TN6nUcRUXhXIq4ygKCwV5ojI
-        WGQEafyvJT3cco0u9oHIeXGwteARmaWGxNLUL6qw9Ib7UD9vKB7mvC25xYO9FW5gdbNVth9P471K
-        R68WCxsNvHaKbVVzJZNd1Q6jTnQ5TNsjQUMKphTLmp7GrDGMd0jq+bTz4OT1mnRVr4xeVdAv7DWy
-        nKQSTEV+C0GVFlsruqzrMlMZG5BwjXFB4zSagXLZiscGFgi2FQprLA63Oc/HNGdhQ2cqHi86xZQZ
-        A6oYMr8cfLw8/uvz3dnq8J/LVy/226h1CyI8rzGM6AR8zgTJhd3UmctZBpwwBYykGg08y8jVb29f
-        OxzYMUAjy/57/U9XBy8vPn0K7s5X+4d3k6MTtMfBR3b8PTfNsftDjlUxONwfqut6AnKoWQl9v7EC
-        wHwTLja7NV1fpFj11cNK8ZrYUohdSrUUK3A1LEFxk9ElE6m1Ma+5Vfk2jFuKVfbRRBNsBm2T78wN
-        tOERM0BdA4h9YmiSuVtPw28sCApyJq7rHjQqhZ4I41HCfPOACOsNE5R9IVU2wHztbuwButzezBOQ
-        iWgPjOV9KIu1sX+TWNOsHd9+7IdcBApiOqHnvfApfdELP5nQk34OJ1N6YuXBApzW6OmEnloZVOAp
-        Pe2hPpvQsx7qsyk966E+R+17qM+n9LyHejqh0x7q6ZROe6ifT+hzKzV2cVAis3o5BBB+yLii2JE6
-        T4cCR0kW2AEY999YZoUtUxGDYjMBFKJEyKzokBbEWYpexXC23wDFWKTS4n2BnU8bK14odcINE1Yg
-        jkpS2kEQpJhwBWsUz6G/kD4T1E8Vxp5vteJCyNk9KE0mlAU3Axi50FIdYMX2sYbgLGlNFeze9nxn
-        PKALyF0jbOB86KT5kKo4PmPWazcbUt4msdiCbUmBT2eUTWMPt8pgJLqKsvkcK6OdPpQYjaG07B5a
-        r4lW03D1iodXzjQuJjkcha2CpnGfGgGL2MIBQtspmdmBicSnhcHxUWS0h8f6aloYtBcjwInGt+bf
-        BoXHbqQAmAmtzYBrbbNoHiXxTarsgsOS+SlzGE1BniuuwMLrXEGnQxCYw1hvQC1cebhGwpk4kYqp
-        XiQh4wX+H9nVozHYBTEM73eFBNcqTRzAvL7Z0yECAdpanZBhIphfODCf2O2BsMXKn633Y7kjqjez
-        64Hbm998EWICUMX1190y/FHG3seYdn/CfNq6ofldx27C7jrqzrF31mbdvRbp+jl47Xjpfzl4+Us5
-        FB+2B+H66/ha4RMhNmQrBIksK4fuwm8ryL3yrzcdLv+4ekG3B+CcjhwaFQLfONgcg9ZhhA9yIWAj
-        d2MZXS3rHRuXdzmw0nojSfNrqfzHadF3MAdVLCLfLNsDluO7k4GByjUtnNUbo8N5qbWg7kDdJr5z
-        SVzT/L1M1dNXWxdSPpbOfxQ7jcfVttyTPJaEV8Wb+HElLN/ZgyS0JuDGpbUcdK0s28laHPbs1iIe
-        X1XrtdNdF72dOLtvedtIoyemjDW/ByhUJcgT06abtgNUqTLp56pysvPXCZ38fuiKOWK3Gynut0aV
-        tU/MGt1a4nTsXv53tfcv3WxK+wwjAAA=
-    headers:
-      Accept-Ranges:
-      - bytes
-      Access-Control-Allow-Origin:
-      - '*'
-      Cache-Control:
-      - max-age=300
-      Connection:
-      - keep-alive
-      Content-Encoding:
-      - gzip
-      Content-Length:
-      - '1676'
-      Content-Security-Policy:
-      - default-src 'none'; style-src 'unsafe-inline'; sandbox
-      Content-Type:
-      - text/plain; charset=utf-8
-      Cross-Origin-Resource-Policy:
-      - cross-origin
-      Date:
-      - Thu, 27 Feb 2025 09:23:05 GMT
-      ETag:
-      - W/"46b2d208ff47c76f665a58d5a9a82972e12d5066b8f0fcb6b2e3a510105e1d7a"
-      Expires:
-      - Thu, 27 Feb 2025 09:28:05 GMT
-      Source-Age:
-      - '104'
-      Strict-Transport-Security:
-      - max-age=31536000
-      Vary:
-      - Authorization,Accept-Encoding,Origin
-      Via:
-      - 1.1 varnish
-      X-Cache:
-      - HIT
-      X-Cache-Hits:
-      - '11'
-      X-Content-Type-Options:
-      - nosniff
-      X-Fastly-Request-ID:
-      - e2e1961bf786efe21141ec1e1d58a7eafcad4d7b
-      X-Frame-Options:
-      - deny
-      X-GitHub-Request-Id:
-      - A48A:27B02A:255708:604FFD:67C0261C
-      X-Served-By:
-      - cache-del21721-DEL
-      X-Timer:
-      - S1740648186.882469,VS0,VE0
-      X-XSS-Protection:
-      - 1; mode=block
-    status:
-      code: 200
-      message: OK
-- request:
-    body: null
-    headers:
-      Accept:
-      - '*/*'
-      Accept-Encoding:
-      - gzip, deflate
-      Connection:
-      - keep-alive
-      User-Agent:
-      - python-requests/2.32.3
-    method: GET
-    uri: https://raw.githubusercontent.com/IFRCGo/monty-stac-extension/refs/heads/main/json-schema/schema.json
-  response:
-    body:
-      string: !!binary |
-        H4sIAAAAAAAAA9UZ2XLbNvDdX4EyfrBnbEk+lE78knHSdOqHTD1JnpoDA5ErEQ5IsAComHH1710e
-        kngANOU4HdeTQ8Ye2HsXq7s9Qrx97YcQMe+CeKExycV4fKNlfFyejqRajAPF5uZ48uu4PHvmHRV0
-        PFjTaCTic+Uv5GjBTZjORlyOIxmbbLycjE5Gk4pylHOuyA03AnIGb3M88ubWQKy5jEtoANpXPDH5
-        AeK8/3D5mrQQyVwqUgCuDESasDgof30thQA/J9WjkpuM4c858vmIvxByV/yba+DLKILY5Dd8CLkm
-        +MeEQEphW/xLVgUdE6LGrs6yZKsgh3rPxgHMecwLScbaMJ/CWnjtbShWR3Y2JksK+8jZDWrjHdVh
-        Cv5OuYKgIcSW6qh5liiZgDIcarcS8rnBsYZz0ZBjK0nzFM991KMw3u/ATKrAayCs3FJYeHVtajPK
-        Br3uunelMcicgwg0CSH/jL7L3UauN7eOWmapODlNucEoAvnCl2lsVEZ9ibFpZbVBDdl3poIhmL5U
-        imIeOZCUFE2frX8+d85WXRZ2w1mDszRd96Yf4+oQf9U6aSpTh24/rz+VuJVYOydypzIU1P/DdF7y
-        AFQ7tjzBfRQHflKSb43nDXGYwwyDImXj7a2P4qzXR/cHQP5rVSF4TN6nUcRUXhXIq4ygKCwV5ojI
-        WGQEafyvJT3cco0u9oHIeXGwteARmaWGxNLUL6qw9Ib7UD9vKB7mvC25xYO9FW5gdbNVth9P471K
-        R68WCxsNvHaKbVVzJZNd1Q6jTnQ5TNsjQUMKphTLmp7GrDGMd0jq+bTz4OT1mnRVr4xeVdAv7DWy
-        nKQSTEV+C0GVFlsruqzrMlMZG5BwjXFB4zSagXLZiscGFgi2FQprLA63Oc/HNGdhQ2cqHi86xZQZ
-        A6oYMr8cfLw8/uvz3dnq8J/LVy/226h1CyI8rzGM6AR8zgTJhd3UmctZBpwwBYykGg08y8jVb29f
-        OxzYMUAjy/57/U9XBy8vPn0K7s5X+4d3k6MTtMfBR3b8PTfNsftDjlUxONwfqut6AnKoWQl9v7EC
-        wHwTLja7NV1fpFj11cNK8ZrYUohdSrUUK3A1LEFxk9ElE6m1Ma+5Vfk2jFuKVfbRRBNsBm2T78wN
-        tOERM0BdA4h9YmiSuVtPw28sCApyJq7rHjQqhZ4I41HCfPOACOsNE5R9IVU2wHztbuwButzezBOQ
-        iWgPjOV9KIu1sX+TWNOsHd9+7IdcBApiOqHnvfApfdELP5nQk34OJ1N6YuXBApzW6OmEnloZVOAp
-        Pe2hPpvQsx7qsyk966E+R+17qM+n9LyHejqh0x7q6ZROe6ifT+hzKzV2cVAis3o5BBB+yLii2JE6
-        T4cCR0kW2AEY999YZoUtUxGDYjMBFKJEyKzokBbEWYpexXC23wDFWKTS4n2BnU8bK14odcINE1Yg
-        jkpS2kEQpJhwBWsUz6G/kD4T1E8Vxp5vteJCyNk9KE0mlAU3Axi50FIdYMX2sYbgLGlNFeze9nxn
-        PKALyF0jbOB86KT5kKo4PmPWazcbUt4msdiCbUmBT2eUTWMPt8pgJLqKsvkcK6OdPpQYjaG07B5a
-        r4lW03D1iodXzjQuJjkcha2CpnGfGgGL2MIBQtspmdmBicSnhcHxUWS0h8f6aloYtBcjwInGt+bf
-        BoXHbqQAmAmtzYBrbbNoHiXxTarsgsOS+SlzGE1BniuuwMLrXEGnQxCYw1hvQC1cebhGwpk4kYqp
-        XiQh4wX+H9nVozHYBTEM73eFBNcqTRzAvL7Z0yECAdpanZBhIphfODCf2O2BsMXKn633Y7kjqjez
-        64Hbm998EWICUMX1190y/FHG3seYdn/CfNq6ofldx27C7jrqzrF31mbdvRbp+jl47Xjpfzl4+Us5
-        FB+2B+H66/ha4RMhNmQrBIksK4fuwm8ryL3yrzcdLv+4ekG3B+CcjhwaFQLfONgcg9ZhhA9yIWAj
-        d2MZXS3rHRuXdzmw0nojSfNrqfzHadF3MAdVLCLfLNsDluO7k4GByjUtnNUbo8N5qbWg7kDdJr5z
-        SVzT/L1M1dNXWxdSPpbOfxQ7jcfVttyTPJaEV8Wb+HElLN/ZgyS0JuDGpbUcdK0s28laHPbs1iIe
-        X1XrtdNdF72dOLtvedtIoyemjDW/ByhUJcgT06abtgNUqTLp56pysvPXCZ38fuiKOWK3Gynut0aV
-        tU/MGt1a4nTsXv53tfcv3WxK+wwjAAA=
-    headers:
-      Accept-Ranges:
-      - bytes
-      Access-Control-Allow-Origin:
-      - '*'
-      Cache-Control:
-      - max-age=300
-      Connection:
-      - keep-alive
-      Content-Encoding:
-      - gzip
-      Content-Length:
-      - '1676'
-      Content-Security-Policy:
-      - default-src 'none'; style-src 'unsafe-inline'; sandbox
-      Content-Type:
-      - text/plain; charset=utf-8
-      Cross-Origin-Resource-Policy:
-      - cross-origin
-      Date:
-      - Thu, 27 Feb 2025 09:23:06 GMT
-      ETag:
-      - W/"46b2d208ff47c76f665a58d5a9a82972e12d5066b8f0fcb6b2e3a510105e1d7a"
-      Expires:
-      - Thu, 27 Feb 2025 09:28:06 GMT
-      Source-Age:
-      - '103'
-      Strict-Transport-Security:
-      - max-age=31536000
-      Vary:
-      - Authorization,Accept-Encoding,Origin
-      Via:
-      - 1.1 varnish
-      X-Cache:
-      - HIT
-      X-Cache-Hits:
-      - '6'
-      X-Content-Type-Options:
-      - nosniff
-      X-Fastly-Request-ID:
-      - 384465c05240d7a2a49271767da89c498297e92f
-      X-Frame-Options:
-      - deny
-      X-GitHub-Request-Id:
-      - A48A:27B02A:255708:604FFD:67C0261C
-      X-Served-By:
-      - cache-del21748-DEL
-      X-Timer:
-      - S1740648186.049352,VS0,VE0
-      X-XSS-Protection:
-      - 1; mode=block
-    status:
-      code: 200
-      message: OK
-- request:
-    body: null
-    headers:
-      Accept:
-      - '*/*'
-      Accept-Encoding:
-      - gzip, deflate
-      Connection:
-      - keep-alive
-      User-Agent:
-      - python-requests/2.32.3
-    method: GET
-    uri: https://raw.githubusercontent.com/IFRCGo/monty-stac-extension/refs/heads/main/json-schema/schema.json
-  response:
-    body:
-      string: !!binary |
-        H4sIAAAAAAAAA9UZ2XLbNvDdX4EyfrBnbEk+lE78knHSdOqHTD1JnpoDA5ErEQ5IsAComHH1710e
-        kngANOU4HdeTQ8Ye2HsXq7s9Qrx97YcQMe+CeKExycV4fKNlfFyejqRajAPF5uZ48uu4PHvmHRV0
-        PFjTaCTic+Uv5GjBTZjORlyOIxmbbLycjE5Gk4pylHOuyA03AnIGb3M88ubWQKy5jEtoANpXPDH5
-        AeK8/3D5mrQQyVwqUgCuDESasDgof30thQA/J9WjkpuM4c858vmIvxByV/yba+DLKILY5Dd8CLkm
-        +MeEQEphW/xLVgUdE6LGrs6yZKsgh3rPxgHMecwLScbaMJ/CWnjtbShWR3Y2JksK+8jZDWrjHdVh
-        Cv5OuYKgIcSW6qh5liiZgDIcarcS8rnBsYZz0ZBjK0nzFM991KMw3u/ATKrAayCs3FJYeHVtajPK
-        Br3uunelMcicgwg0CSH/jL7L3UauN7eOWmapODlNucEoAvnCl2lsVEZ9ibFpZbVBDdl3poIhmL5U
-        imIeOZCUFE2frX8+d85WXRZ2w1mDszRd96Yf4+oQf9U6aSpTh24/rz+VuJVYOydypzIU1P/DdF7y
-        AFQ7tjzBfRQHflKSb43nDXGYwwyDImXj7a2P4qzXR/cHQP5rVSF4TN6nUcRUXhXIq4ygKCwV5ojI
-        WGQEafyvJT3cco0u9oHIeXGwteARmaWGxNLUL6qw9Ib7UD9vKB7mvC25xYO9FW5gdbNVth9P471K
-        R68WCxsNvHaKbVVzJZNd1Q6jTnQ5TNsjQUMKphTLmp7GrDGMd0jq+bTz4OT1mnRVr4xeVdAv7DWy
-        nKQSTEV+C0GVFlsruqzrMlMZG5BwjXFB4zSagXLZiscGFgi2FQprLA63Oc/HNGdhQ2cqHi86xZQZ
-        A6oYMr8cfLw8/uvz3dnq8J/LVy/226h1CyI8rzGM6AR8zgTJhd3UmctZBpwwBYykGg08y8jVb29f
-        OxzYMUAjy/57/U9XBy8vPn0K7s5X+4d3k6MTtMfBR3b8PTfNsftDjlUxONwfqut6AnKoWQl9v7EC
-        wHwTLja7NV1fpFj11cNK8ZrYUohdSrUUK3A1LEFxk9ElE6m1Ma+5Vfk2jFuKVfbRRBNsBm2T78wN
-        tOERM0BdA4h9YmiSuVtPw28sCApyJq7rHjQqhZ4I41HCfPOACOsNE5R9IVU2wHztbuwButzezBOQ
-        iWgPjOV9KIu1sX+TWNOsHd9+7IdcBApiOqHnvfApfdELP5nQk34OJ1N6YuXBApzW6OmEnloZVOAp
-        Pe2hPpvQsx7qsyk966E+R+17qM+n9LyHejqh0x7q6ZROe6ifT+hzKzV2cVAis3o5BBB+yLii2JE6
-        T4cCR0kW2AEY999YZoUtUxGDYjMBFKJEyKzokBbEWYpexXC23wDFWKTS4n2BnU8bK14odcINE1Yg
-        jkpS2kEQpJhwBWsUz6G/kD4T1E8Vxp5vteJCyNk9KE0mlAU3Axi50FIdYMX2sYbgLGlNFeze9nxn
-        PKALyF0jbOB86KT5kKo4PmPWazcbUt4msdiCbUmBT2eUTWMPt8pgJLqKsvkcK6OdPpQYjaG07B5a
-        r4lW03D1iodXzjQuJjkcha2CpnGfGgGL2MIBQtspmdmBicSnhcHxUWS0h8f6aloYtBcjwInGt+bf
-        BoXHbqQAmAmtzYBrbbNoHiXxTarsgsOS+SlzGE1BniuuwMLrXEGnQxCYw1hvQC1cebhGwpk4kYqp
-        XiQh4wX+H9nVozHYBTEM73eFBNcqTRzAvL7Z0yECAdpanZBhIphfODCf2O2BsMXKn633Y7kjqjez
-        64Hbm998EWICUMX1190y/FHG3seYdn/CfNq6ofldx27C7jrqzrF31mbdvRbp+jl47Xjpfzl4+Us5
-        FB+2B+H66/ha4RMhNmQrBIksK4fuwm8ryL3yrzcdLv+4ekG3B+CcjhwaFQLfONgcg9ZhhA9yIWAj
-        d2MZXS3rHRuXdzmw0nojSfNrqfzHadF3MAdVLCLfLNsDluO7k4GByjUtnNUbo8N5qbWg7kDdJr5z
-        SVzT/L1M1dNXWxdSPpbOfxQ7jcfVttyTPJaEV8Wb+HElLN/ZgyS0JuDGpbUcdK0s28laHPbs1iIe
-        X1XrtdNdF72dOLtvedtIoyemjDW/ByhUJcgT06abtgNUqTLp56pysvPXCZ38fuiKOWK3Gynut0aV
-        tU/MGt1a4nTsXv53tfcv3WxK+wwjAAA=
-    headers:
-      Accept-Ranges:
-      - bytes
-      Access-Control-Allow-Origin:
-      - '*'
-      Cache-Control:
-      - max-age=300
-      Connection:
-      - keep-alive
-      Content-Encoding:
-      - gzip
-      Content-Length:
-      - '1676'
-      Content-Security-Policy:
-      - default-src 'none'; style-src 'unsafe-inline'; sandbox
-      Content-Type:
-      - text/plain; charset=utf-8
-      Cross-Origin-Resource-Policy:
-      - cross-origin
-      Date:
-      - Thu, 27 Feb 2025 09:23:06 GMT
-      ETag:
-      - W/"46b2d208ff47c76f665a58d5a9a82972e12d5066b8f0fcb6b2e3a510105e1d7a"
-      Expires:
-      - Thu, 27 Feb 2025 09:28:06 GMT
-      Source-Age:
-      - '104'
-      Strict-Transport-Security:
-      - max-age=31536000
-      Vary:
-      - Authorization,Accept-Encoding,Origin
-      Via:
-      - 1.1 varnish
-      X-Cache:
-      - HIT
-      X-Cache-Hits:
-      - '5'
-      X-Content-Type-Options:
-      - nosniff
-      X-Fastly-Request-ID:
-      - e91deedd26f3ea42f1c4db11771678d1acae90a8
-      X-Frame-Options:
-      - deny
-      X-GitHub-Request-Id:
-      - A48A:27B02A:255708:604FFD:67C0261C
-      X-Served-By:
-      - cache-del21750-DEL
-      X-Timer:
-      - S1740648186.193663,VS0,VE0
-      X-XSS-Protection:
-      - 1; mode=block
-    status:
-      code: 200
-      message: OK
-- request:
-    body: null
-    headers:
-      Accept:
-      - '*/*'
-      Accept-Encoding:
-      - gzip, deflate
-      Connection:
-      - keep-alive
-      User-Agent:
-      - python-requests/2.32.3
-    method: GET
-    uri: https://raw.githubusercontent.com/IFRCGo/monty-stac-extension/refs/heads/main/json-schema/schema.json
-  response:
-    body:
-      string: !!binary |
-        H4sIAAAAAAAAA9UZ2XLbNvDdX4EyfrBnbEk+lE78knHSdOqHTD1JnpoDA5ErEQ5IsAComHH1710e
-        kngANOU4HdeTQ8Ye2HsXq7s9Qrx97YcQMe+CeKExycV4fKNlfFyejqRajAPF5uZ48uu4PHvmHRV0
-        PFjTaCTic+Uv5GjBTZjORlyOIxmbbLycjE5Gk4pylHOuyA03AnIGb3M88ubWQKy5jEtoANpXPDH5
-        AeK8/3D5mrQQyVwqUgCuDESasDgof30thQA/J9WjkpuM4c858vmIvxByV/yba+DLKILY5Dd8CLkm
-        +MeEQEphW/xLVgUdE6LGrs6yZKsgh3rPxgHMecwLScbaMJ/CWnjtbShWR3Y2JksK+8jZDWrjHdVh
-        Cv5OuYKgIcSW6qh5liiZgDIcarcS8rnBsYZz0ZBjK0nzFM991KMw3u/ATKrAayCs3FJYeHVtajPK
-        Br3uunelMcicgwg0CSH/jL7L3UauN7eOWmapODlNucEoAvnCl2lsVEZ9ibFpZbVBDdl3poIhmL5U
-        imIeOZCUFE2frX8+d85WXRZ2w1mDszRd96Yf4+oQf9U6aSpTh24/rz+VuJVYOydypzIU1P/DdF7y
-        AFQ7tjzBfRQHflKSb43nDXGYwwyDImXj7a2P4qzXR/cHQP5rVSF4TN6nUcRUXhXIq4ygKCwV5ojI
-        WGQEafyvJT3cco0u9oHIeXGwteARmaWGxNLUL6qw9Ib7UD9vKB7mvC25xYO9FW5gdbNVth9P471K
-        R68WCxsNvHaKbVVzJZNd1Q6jTnQ5TNsjQUMKphTLmp7GrDGMd0jq+bTz4OT1mnRVr4xeVdAv7DWy
-        nKQSTEV+C0GVFlsruqzrMlMZG5BwjXFB4zSagXLZiscGFgi2FQprLA63Oc/HNGdhQ2cqHi86xZQZ
-        A6oYMr8cfLw8/uvz3dnq8J/LVy/226h1CyI8rzGM6AR8zgTJhd3UmctZBpwwBYykGg08y8jVb29f
-        OxzYMUAjy/57/U9XBy8vPn0K7s5X+4d3k6MTtMfBR3b8PTfNsftDjlUxONwfqut6AnKoWQl9v7EC
-        wHwTLja7NV1fpFj11cNK8ZrYUohdSrUUK3A1LEFxk9ElE6m1Ma+5Vfk2jFuKVfbRRBNsBm2T78wN
-        tOERM0BdA4h9YmiSuVtPw28sCApyJq7rHjQqhZ4I41HCfPOACOsNE5R9IVU2wHztbuwButzezBOQ
-        iWgPjOV9KIu1sX+TWNOsHd9+7IdcBApiOqHnvfApfdELP5nQk34OJ1N6YuXBApzW6OmEnloZVOAp
-        Pe2hPpvQsx7qsyk966E+R+17qM+n9LyHejqh0x7q6ZROe6ifT+hzKzV2cVAis3o5BBB+yLii2JE6
-        T4cCR0kW2AEY999YZoUtUxGDYjMBFKJEyKzokBbEWYpexXC23wDFWKTS4n2BnU8bK14odcINE1Yg
-        jkpS2kEQpJhwBWsUz6G/kD4T1E8Vxp5vteJCyNk9KE0mlAU3Axi50FIdYMX2sYbgLGlNFeze9nxn
-        PKALyF0jbOB86KT5kKo4PmPWazcbUt4msdiCbUmBT2eUTWMPt8pgJLqKsvkcK6OdPpQYjaG07B5a
-        r4lW03D1iodXzjQuJjkcha2CpnGfGgGL2MIBQtspmdmBicSnhcHxUWS0h8f6aloYtBcjwInGt+bf
-        BoXHbqQAmAmtzYBrbbNoHiXxTarsgsOS+SlzGE1BniuuwMLrXEGnQxCYw1hvQC1cebhGwpk4kYqp
-        XiQh4wX+H9nVozHYBTEM73eFBNcqTRzAvL7Z0yECAdpanZBhIphfODCf2O2BsMXKn633Y7kjqjez
-        64Hbm998EWICUMX1190y/FHG3seYdn/CfNq6ofldx27C7jrqzrF31mbdvRbp+jl47Xjpfzl4+Us5
-        FB+2B+H66/ha4RMhNmQrBIksK4fuwm8ryL3yrzcdLv+4ekG3B+CcjhwaFQLfONgcg9ZhhA9yIWAj
-        d2MZXS3rHRuXdzmw0nojSfNrqfzHadF3MAdVLCLfLNsDluO7k4GByjUtnNUbo8N5qbWg7kDdJr5z
-        SVzT/L1M1dNXWxdSPpbOfxQ7jcfVttyTPJaEV8Wb+HElLN/ZgyS0JuDGpbUcdK0s28laHPbs1iIe
-        X1XrtdNdF72dOLtvedtIoyemjDW/ByhUJcgT06abtgNUqTLp56pysvPXCZ38fuiKOWK3Gynut0aV
-        tU/MGt1a4nTsXv53tfcv3WxK+wwjAAA=
-    headers:
-      Accept-Ranges:
-      - bytes
-      Access-Control-Allow-Origin:
-      - '*'
-      Cache-Control:
-      - max-age=300
-      Connection:
-      - keep-alive
-      Content-Encoding:
-      - gzip
-      Content-Length:
-      - '1676'
-      Content-Security-Policy:
-      - default-src 'none'; style-src 'unsafe-inline'; sandbox
-      Content-Type:
-      - text/plain; charset=utf-8
-      Cross-Origin-Resource-Policy:
-      - cross-origin
-      Date:
-      - Thu, 27 Feb 2025 09:23:06 GMT
-      ETag:
-      - W/"46b2d208ff47c76f665a58d5a9a82972e12d5066b8f0fcb6b2e3a510105e1d7a"
-      Expires:
-      - Thu, 27 Feb 2025 09:28:06 GMT
-      Source-Age:
-      - '103'
-      Strict-Transport-Security:
-      - max-age=31536000
-      Vary:
-      - Authorization,Accept-Encoding,Origin
-      Via:
-      - 1.1 varnish
-      X-Cache:
-      - HIT
-      X-Cache-Hits:
-      - '9'
-      X-Content-Type-Options:
-      - nosniff
-      X-Fastly-Request-ID:
-      - e14e43a800a0b613dc4e3c759cccb2c38bce7bf0
-      X-Frame-Options:
-      - deny
-      X-GitHub-Request-Id:
-      - A48A:27B02A:255708:604FFD:67C0261C
-      X-Served-By:
-      - cache-del21735-DEL
-      X-Timer:
-      - S1740648186.333421,VS0,VE0
-      X-XSS-Protection:
-      - 1; mode=block
-    status:
-      code: 200
-      message: OK
-- request:
-    body: null
-    headers:
-      Accept:
-      - '*/*'
-      Accept-Encoding:
-      - gzip, deflate
-      Connection:
-      - keep-alive
-      User-Agent:
-      - python-requests/2.32.3
-    method: GET
-    uri: https://raw.githubusercontent.com/IFRCGo/monty-stac-extension/refs/heads/main/json-schema/schema.json
-  response:
-    body:
-      string: !!binary |
-        H4sIAAAAAAAAA9UZ2XLbNvDdX4EyfrBnbEk+lE78knHSdOqHTD1JnpoDA5ErEQ5IsAComHH1710e
-        kngANOU4HdeTQ8Ye2HsXq7s9Qrx97YcQMe+CeKExycV4fKNlfFyejqRajAPF5uZ48uu4PHvmHRV0
-        PFjTaCTic+Uv5GjBTZjORlyOIxmbbLycjE5Gk4pylHOuyA03AnIGb3M88ubWQKy5jEtoANpXPDH5
-        AeK8/3D5mrQQyVwqUgCuDESasDgof30thQA/J9WjkpuM4c858vmIvxByV/yba+DLKILY5Dd8CLkm
-        +MeEQEphW/xLVgUdE6LGrs6yZKsgh3rPxgHMecwLScbaMJ/CWnjtbShWR3Y2JksK+8jZDWrjHdVh
-        Cv5OuYKgIcSW6qh5liiZgDIcarcS8rnBsYZz0ZBjK0nzFM991KMw3u/ATKrAayCs3FJYeHVtajPK
-        Br3uunelMcicgwg0CSH/jL7L3UauN7eOWmapODlNucEoAvnCl2lsVEZ9ibFpZbVBDdl3poIhmL5U
-        imIeOZCUFE2frX8+d85WXRZ2w1mDszRd96Yf4+oQf9U6aSpTh24/rz+VuJVYOydypzIU1P/DdF7y
-        AFQ7tjzBfRQHflKSb43nDXGYwwyDImXj7a2P4qzXR/cHQP5rVSF4TN6nUcRUXhXIq4ygKCwV5ojI
-        WGQEafyvJT3cco0u9oHIeXGwteARmaWGxNLUL6qw9Ib7UD9vKB7mvC25xYO9FW5gdbNVth9P471K
-        R68WCxsNvHaKbVVzJZNd1Q6jTnQ5TNsjQUMKphTLmp7GrDGMd0jq+bTz4OT1mnRVr4xeVdAv7DWy
-        nKQSTEV+C0GVFlsruqzrMlMZG5BwjXFB4zSagXLZiscGFgi2FQprLA63Oc/HNGdhQ2cqHi86xZQZ
-        A6oYMr8cfLw8/uvz3dnq8J/LVy/226h1CyI8rzGM6AR8zgTJhd3UmctZBpwwBYykGg08y8jVb29f
-        OxzYMUAjy/57/U9XBy8vPn0K7s5X+4d3k6MTtMfBR3b8PTfNsftDjlUxONwfqut6AnKoWQl9v7EC
-        wHwTLja7NV1fpFj11cNK8ZrYUohdSrUUK3A1LEFxk9ElE6m1Ma+5Vfk2jFuKVfbRRBNsBm2T78wN
-        tOERM0BdA4h9YmiSuVtPw28sCApyJq7rHjQqhZ4I41HCfPOACOsNE5R9IVU2wHztbuwButzezBOQ
-        iWgPjOV9KIu1sX+TWNOsHd9+7IdcBApiOqHnvfApfdELP5nQk34OJ1N6YuXBApzW6OmEnloZVOAp
-        Pe2hPpvQsx7qsyk966E+R+17qM+n9LyHejqh0x7q6ZROe6ifT+hzKzV2cVAis3o5BBB+yLii2JE6
-        T4cCR0kW2AEY999YZoUtUxGDYjMBFKJEyKzokBbEWYpexXC23wDFWKTS4n2BnU8bK14odcINE1Yg
-        jkpS2kEQpJhwBWsUz6G/kD4T1E8Vxp5vteJCyNk9KE0mlAU3Axi50FIdYMX2sYbgLGlNFeze9nxn
-        PKALyF0jbOB86KT5kKo4PmPWazcbUt4msdiCbUmBT2eUTWMPt8pgJLqKsvkcK6OdPpQYjaG07B5a
-        r4lW03D1iodXzjQuJjkcha2CpnGfGgGL2MIBQtspmdmBicSnhcHxUWS0h8f6aloYtBcjwInGt+bf
-        BoXHbqQAmAmtzYBrbbNoHiXxTarsgsOS+SlzGE1BniuuwMLrXEGnQxCYw1hvQC1cebhGwpk4kYqp
-        XiQh4wX+H9nVozHYBTEM73eFBNcqTRzAvL7Z0yECAdpanZBhIphfODCf2O2BsMXKn633Y7kjqjez
-        64Hbm998EWICUMX1190y/FHG3seYdn/CfNq6ofldx27C7jrqzrF31mbdvRbp+jl47Xjpfzl4+Us5
-        FB+2B+H66/ha4RMhNmQrBIksK4fuwm8ryL3yrzcdLv+4ekG3B+CcjhwaFQLfONgcg9ZhhA9yIWAj
-        d2MZXS3rHRuXdzmw0nojSfNrqfzHadF3MAdVLCLfLNsDluO7k4GByjUtnNUbo8N5qbWg7kDdJr5z
-        SVzT/L1M1dNXWxdSPpbOfxQ7jcfVttyTPJaEV8Wb+HElLN/ZgyS0JuDGpbUcdK0s28laHPbs1iIe
-        X1XrtdNdF72dOLtvedtIoyemjDW/ByhUJcgT06abtgNUqTLp56pysvPXCZ38fuiKOWK3Gynut0aV
-        tU/MGt1a4nTsXv53tfcv3WxK+wwjAAA=
-    headers:
-      Accept-Ranges:
-      - bytes
-      Access-Control-Allow-Origin:
-      - '*'
-      Cache-Control:
-      - max-age=300
-      Connection:
-      - keep-alive
-      Content-Encoding:
-      - gzip
-      Content-Length:
-      - '1676'
-      Content-Security-Policy:
-      - default-src 'none'; style-src 'unsafe-inline'; sandbox
-      Content-Type:
-      - text/plain; charset=utf-8
-      Cross-Origin-Resource-Policy:
-      - cross-origin
-      Date:
-      - Thu, 27 Feb 2025 09:23:06 GMT
-      ETag:
-      - W/"46b2d208ff47c76f665a58d5a9a82972e12d5066b8f0fcb6b2e3a510105e1d7a"
-      Expires:
-      - Thu, 27 Feb 2025 09:28:06 GMT
-      Source-Age:
-      - '104'
-      Strict-Transport-Security:
-      - max-age=31536000
-      Vary:
-      - Authorization,Accept-Encoding,Origin
-      Via:
-      - 1.1 varnish
-      X-Cache:
-      - HIT
-      X-Cache-Hits:
-      - '11'
-      X-Content-Type-Options:
-      - nosniff
-      X-Fastly-Request-ID:
-      - 1af0828d56dc9ab0598cc6b46f17b6d07fc8c67f
-      X-Frame-Options:
-      - deny
-      X-GitHub-Request-Id:
-      - A48A:27B02A:255708:604FFD:67C0261C
-      X-Served-By:
-      - cache-del21732-DEL
-      X-Timer:
-      - S1740648186.473126,VS0,VE0
-      X-XSS-Protection:
-      - 1; mode=block
-    status:
-      code: 200
-      message: OK
-- request:
-    body: null
-    headers:
-      Accept:
-      - '*/*'
-      Accept-Encoding:
-      - gzip, deflate
-      Connection:
-      - keep-alive
-      User-Agent:
-      - python-requests/2.32.3
-    method: GET
-    uri: https://raw.githubusercontent.com/IFRCGo/monty-stac-extension/refs/heads/main/json-schema/schema.json
-  response:
-    body:
-      string: !!binary |
-        H4sIAAAAAAAAA9UZ2XLbNvDdX4EyfrBnbEk+lE78knHSdOqHTD1JnpoDA5ErEQ5IsAComHH1710e
-        kngANOU4HdeTQ8Ye2HsXq7s9Qrx97YcQMe+CeKExycV4fKNlfFyejqRajAPF5uZ48uu4PHvmHRV0
-        PFjTaCTic+Uv5GjBTZjORlyOIxmbbLycjE5Gk4pylHOuyA03AnIGb3M88ubWQKy5jEtoANpXPDH5
-        AeK8/3D5mrQQyVwqUgCuDESasDgof30thQA/J9WjkpuM4c858vmIvxByV/yba+DLKILY5Dd8CLkm
-        +MeEQEphW/xLVgUdE6LGrs6yZKsgh3rPxgHMecwLScbaMJ/CWnjtbShWR3Y2JksK+8jZDWrjHdVh
-        Cv5OuYKgIcSW6qh5liiZgDIcarcS8rnBsYZz0ZBjK0nzFM991KMw3u/ATKrAayCs3FJYeHVtajPK
-        Br3uunelMcicgwg0CSH/jL7L3UauN7eOWmapODlNucEoAvnCl2lsVEZ9ibFpZbVBDdl3poIhmL5U
-        imIeOZCUFE2frX8+d85WXRZ2w1mDszRd96Yf4+oQf9U6aSpTh24/rz+VuJVYOydypzIU1P/DdF7y
-        AFQ7tjzBfRQHflKSb43nDXGYwwyDImXj7a2P4qzXR/cHQP5rVSF4TN6nUcRUXhXIq4ygKCwV5ojI
-        WGQEafyvJT3cco0u9oHIeXGwteARmaWGxNLUL6qw9Ib7UD9vKB7mvC25xYO9FW5gdbNVth9P471K
-        R68WCxsNvHaKbVVzJZNd1Q6jTnQ5TNsjQUMKphTLmp7GrDGMd0jq+bTz4OT1mnRVr4xeVdAv7DWy
-        nKQSTEV+C0GVFlsruqzrMlMZG5BwjXFB4zSagXLZiscGFgi2FQprLA63Oc/HNGdhQ2cqHi86xZQZ
-        A6oYMr8cfLw8/uvz3dnq8J/LVy/226h1CyI8rzGM6AR8zgTJhd3UmctZBpwwBYykGg08y8jVb29f
-        OxzYMUAjy/57/U9XBy8vPn0K7s5X+4d3k6MTtMfBR3b8PTfNsftDjlUxONwfqut6AnKoWQl9v7EC
-        wHwTLja7NV1fpFj11cNK8ZrYUohdSrUUK3A1LEFxk9ElE6m1Ma+5Vfk2jFuKVfbRRBNsBm2T78wN
-        tOERM0BdA4h9YmiSuVtPw28sCApyJq7rHjQqhZ4I41HCfPOACOsNE5R9IVU2wHztbuwButzezBOQ
-        iWgPjOV9KIu1sX+TWNOsHd9+7IdcBApiOqHnvfApfdELP5nQk34OJ1N6YuXBApzW6OmEnloZVOAp
-        Pe2hPpvQsx7qsyk966E+R+17qM+n9LyHejqh0x7q6ZROe6ifT+hzKzV2cVAis3o5BBB+yLii2JE6
-        T4cCR0kW2AEY999YZoUtUxGDYjMBFKJEyKzokBbEWYpexXC23wDFWKTS4n2BnU8bK14odcINE1Yg
-        jkpS2kEQpJhwBWsUz6G/kD4T1E8Vxp5vteJCyNk9KE0mlAU3Axi50FIdYMX2sYbgLGlNFeze9nxn
-        PKALyF0jbOB86KT5kKo4PmPWazcbUt4msdiCbUmBT2eUTWMPt8pgJLqKsvkcK6OdPpQYjaG07B5a
-        r4lW03D1iodXzjQuJjkcha2CpnGfGgGL2MIBQtspmdmBicSnhcHxUWS0h8f6aloYtBcjwInGt+bf
-        BoXHbqQAmAmtzYBrbbNoHiXxTarsgsOS+SlzGE1BniuuwMLrXEGnQxCYw1hvQC1cebhGwpk4kYqp
-        XiQh4wX+H9nVozHYBTEM73eFBNcqTRzAvL7Z0yECAdpanZBhIphfODCf2O2BsMXKn633Y7kjqjez
-        64Hbm998EWICUMX1190y/FHG3seYdn/CfNq6ofldx27C7jrqzrF31mbdvRbp+jl47Xjpfzl4+Us5
-        FB+2B+H66/ha4RMhNmQrBIksK4fuwm8ryL3yrzcdLv+4ekG3B+CcjhwaFQLfONgcg9ZhhA9yIWAj
-        d2MZXS3rHRuXdzmw0nojSfNrqfzHadF3MAdVLCLfLNsDluO7k4GByjUtnNUbo8N5qbWg7kDdJr5z
-        SVzT/L1M1dNXWxdSPpbOfxQ7jcfVttyTPJaEV8Wb+HElLN/ZgyS0JuDGpbUcdK0s28laHPbs1iIe
-        X1XrtdNdF72dOLtvedtIoyemjDW/ByhUJcgT06abtgNUqTLp56pysvPXCZ38fuiKOWK3Gynut0aV
-        tU/MGt1a4nTsXv53tfcv3WxK+wwjAAA=
-    headers:
-      Accept-Ranges:
-      - bytes
-      Access-Control-Allow-Origin:
-      - '*'
-      Cache-Control:
-      - max-age=300
-      Connection:
-      - keep-alive
-      Content-Encoding:
-      - gzip
-      Content-Length:
-      - '1676'
-      Content-Security-Policy:
-      - default-src 'none'; style-src 'unsafe-inline'; sandbox
-      Content-Type:
-      - text/plain; charset=utf-8
-      Cross-Origin-Resource-Policy:
-      - cross-origin
-      Date:
-      - Thu, 27 Feb 2025 09:23:06 GMT
-      ETag:
-      - W/"46b2d208ff47c76f665a58d5a9a82972e12d5066b8f0fcb6b2e3a510105e1d7a"
-      Expires:
-      - Thu, 27 Feb 2025 09:28:06 GMT
-      Source-Age:
-      - '104'
-      Strict-Transport-Security:
-      - max-age=31536000
-      Vary:
-      - Authorization,Accept-Encoding,Origin
-      Via:
-      - 1.1 varnish
-      X-Cache:
-      - HIT
-      X-Cache-Hits:
-      - '12'
-      X-Content-Type-Options:
-      - nosniff
-      X-Fastly-Request-ID:
-      - 6f5933fe2f18d1ab5ba51e59e7f81bbce29ed25f
-      X-Frame-Options:
-      - deny
-      X-GitHub-Request-Id:
-      - A48A:27B02A:255708:604FFD:67C0261C
-      X-Served-By:
-      - cache-del21739-DEL
-      X-Timer:
-      - S1740648187.616372,VS0,VE0
-      X-XSS-Protection:
-      - 1; mode=block
-    status:
-      code: 200
-      message: OK
-- request:
-    body: null
-    headers:
-      Accept:
-      - '*/*'
-      Accept-Encoding:
-      - gzip, deflate
-      Connection:
-      - keep-alive
-      User-Agent:
-      - python-requests/2.32.3
-    method: GET
-    uri: https://raw.githubusercontent.com/IFRCGo/monty-stac-extension/refs/heads/main/json-schema/schema.json
-  response:
-    body:
-      string: !!binary |
-        H4sIAAAAAAAAA9UZ2XLbNvDdX4EyfrBnbEk+lE78knHSdOqHTD1JnpoDA5ErEQ5IsAComHH1710e
-        kngANOU4HdeTQ8Ye2HsXq7s9Qrx97YcQMe+CeKExycV4fKNlfFyejqRajAPF5uZ48uu4PHvmHRV0
-        PFjTaCTic+Uv5GjBTZjORlyOIxmbbLycjE5Gk4pylHOuyA03AnIGb3M88ubWQKy5jEtoANpXPDH5
-        AeK8/3D5mrQQyVwqUgCuDESasDgof30thQA/J9WjkpuM4c858vmIvxByV/yba+DLKILY5Dd8CLkm
-        +MeEQEphW/xLVgUdE6LGrs6yZKsgh3rPxgHMecwLScbaMJ/CWnjtbShWR3Y2JksK+8jZDWrjHdVh
-        Cv5OuYKgIcSW6qh5liiZgDIcarcS8rnBsYZz0ZBjK0nzFM991KMw3u/ATKrAayCs3FJYeHVtajPK
-        Br3uunelMcicgwg0CSH/jL7L3UauN7eOWmapODlNucEoAvnCl2lsVEZ9ibFpZbVBDdl3poIhmL5U
-        imIeOZCUFE2frX8+d85WXRZ2w1mDszRd96Yf4+oQf9U6aSpTh24/rz+VuJVYOydypzIU1P/DdF7y
-        AFQ7tjzBfRQHflKSb43nDXGYwwyDImXj7a2P4qzXR/cHQP5rVSF4TN6nUcRUXhXIq4ygKCwV5ojI
-        WGQEafyvJT3cco0u9oHIeXGwteARmaWGxNLUL6qw9Ib7UD9vKB7mvC25xYO9FW5gdbNVth9P471K
-        R68WCxsNvHaKbVVzJZNd1Q6jTnQ5TNsjQUMKphTLmp7GrDGMd0jq+bTz4OT1mnRVr4xeVdAv7DWy
-        nKQSTEV+C0GVFlsruqzrMlMZG5BwjXFB4zSagXLZiscGFgi2FQprLA63Oc/HNGdhQ2cqHi86xZQZ
-        A6oYMr8cfLw8/uvz3dnq8J/LVy/226h1CyI8rzGM6AR8zgTJhd3UmctZBpwwBYykGg08y8jVb29f
-        OxzYMUAjy/57/U9XBy8vPn0K7s5X+4d3k6MTtMfBR3b8PTfNsftDjlUxONwfqut6AnKoWQl9v7EC
-        wHwTLja7NV1fpFj11cNK8ZrYUohdSrUUK3A1LEFxk9ElE6m1Ma+5Vfk2jFuKVfbRRBNsBm2T78wN
-        tOERM0BdA4h9YmiSuVtPw28sCApyJq7rHjQqhZ4I41HCfPOACOsNE5R9IVU2wHztbuwButzezBOQ
-        iWgPjOV9KIu1sX+TWNOsHd9+7IdcBApiOqHnvfApfdELP5nQk34OJ1N6YuXBApzW6OmEnloZVOAp
-        Pe2hPpvQsx7qsyk966E+R+17qM+n9LyHejqh0x7q6ZROe6ifT+hzKzV2cVAis3o5BBB+yLii2JE6
-        T4cCR0kW2AEY999YZoUtUxGDYjMBFKJEyKzokBbEWYpexXC23wDFWKTS4n2BnU8bK14odcINE1Yg
-        jkpS2kEQpJhwBWsUz6G/kD4T1E8Vxp5vteJCyNk9KE0mlAU3Axi50FIdYMX2sYbgLGlNFeze9nxn
-        PKALyF0jbOB86KT5kKo4PmPWazcbUt4msdiCbUmBT2eUTWMPt8pgJLqKsvkcK6OdPpQYjaG07B5a
-        r4lW03D1iodXzjQuJjkcha2CpnGfGgGL2MIBQtspmdmBicSnhcHxUWS0h8f6aloYtBcjwInGt+bf
-        BoXHbqQAmAmtzYBrbbNoHiXxTarsgsOS+SlzGE1BniuuwMLrXEGnQxCYw1hvQC1cebhGwpk4kYqp
-        XiQh4wX+H9nVozHYBTEM73eFBNcqTRzAvL7Z0yECAdpanZBhIphfODCf2O2BsMXKn633Y7kjqjez
-        64Hbm998EWICUMX1190y/FHG3seYdn/CfNq6ofldx27C7jrqzrF31mbdvRbp+jl47Xjpfzl4+Us5
-        FB+2B+H66/ha4RMhNmQrBIksK4fuwm8ryL3yrzcdLv+4ekG3B+CcjhwaFQLfONgcg9ZhhA9yIWAj
-        d2MZXS3rHRuXdzmw0nojSfNrqfzHadF3MAdVLCLfLNsDluO7k4GByjUtnNUbo8N5qbWg7kDdJr5z
-        SVzT/L1M1dNXWxdSPpbOfxQ7jcfVttyTPJaEV8Wb+HElLN/ZgyS0JuDGpbUcdK0s28laHPbs1iIe
-        X1XrtdNdF72dOLtvedtIoyemjDW/ByhUJcgT06abtgNUqTLp56pysvPXCZ38fuiKOWK3Gynut0aV
-        tU/MGt1a4nTsXv53tfcv3WxK+wwjAAA=
-    headers:
-      Accept-Ranges:
-      - bytes
-      Access-Control-Allow-Origin:
-      - '*'
-      Cache-Control:
-      - max-age=300
-      Connection:
-      - keep-alive
-      Content-Encoding:
-      - gzip
-      Content-Length:
-      - '1676'
-      Content-Security-Policy:
-      - default-src 'none'; style-src 'unsafe-inline'; sandbox
-      Content-Type:
-      - text/plain; charset=utf-8
-      Cross-Origin-Resource-Policy:
-      - cross-origin
-      Date:
-      - Thu, 27 Feb 2025 09:23:06 GMT
-      ETag:
-      - W/"46b2d208ff47c76f665a58d5a9a82972e12d5066b8f0fcb6b2e3a510105e1d7a"
-      Expires:
-      - Thu, 27 Feb 2025 09:28:06 GMT
-      Source-Age:
-      - '105'
-      Strict-Transport-Security:
-      - max-age=31536000
-      Vary:
-      - Authorization,Accept-Encoding,Origin
-      Via:
-      - 1.1 varnish
-      X-Cache:
-      - HIT
-      X-Cache-Hits:
-      - '6'
-      X-Content-Type-Options:
-      - nosniff
-      X-Fastly-Request-ID:
-      - c6682b171b0059e1218715403ab83d23e76221fc
-      X-Frame-Options:
-      - deny
-      X-GitHub-Request-Id:
-      - A48A:27B02A:255708:604FFD:67C0261C
-      X-Served-By:
-      - cache-del21749-DEL
-      X-Timer:
-      - S1740648187.757960,VS0,VE0
-      X-XSS-Protection:
-      - 1; mode=block
-    status:
-      code: 200
-      message: OK
-- request:
-    body: null
-    headers:
-      Accept:
-      - '*/*'
-      Accept-Encoding:
-      - gzip, deflate
-      Connection:
-      - keep-alive
-      User-Agent:
-      - python-requests/2.32.3
-    method: GET
-    uri: https://raw.githubusercontent.com/IFRCGo/monty-stac-extension/refs/heads/main/json-schema/schema.json
-  response:
-    body:
-      string: !!binary |
-        H4sIAAAAAAAAA9UZ2XLbNvDdX4EyfrBnbEk+lE78knHSdOqHTD1JnpoDA5ErEQ5IsAComHH1710e
-        kngANOU4HdeTQ8Ye2HsXq7s9Qrx97YcQMe+CeKExycV4fKNlfFyejqRajAPF5uZ48uu4PHvmHRV0
-        PFjTaCTic+Uv5GjBTZjORlyOIxmbbLycjE5Gk4pylHOuyA03AnIGb3M88ubWQKy5jEtoANpXPDH5
-        AeK8/3D5mrQQyVwqUgCuDESasDgof30thQA/J9WjkpuM4c858vmIvxByV/yba+DLKILY5Dd8CLkm
-        +MeEQEphW/xLVgUdE6LGrs6yZKsgh3rPxgHMecwLScbaMJ/CWnjtbShWR3Y2JksK+8jZDWrjHdVh
-        Cv5OuYKgIcSW6qh5liiZgDIcarcS8rnBsYZz0ZBjK0nzFM991KMw3u/ATKrAayCs3FJYeHVtajPK
-        Br3uunelMcicgwg0CSH/jL7L3UauN7eOWmapODlNucEoAvnCl2lsVEZ9ibFpZbVBDdl3poIhmL5U
-        imIeOZCUFE2frX8+d85WXRZ2w1mDszRd96Yf4+oQf9U6aSpTh24/rz+VuJVYOydypzIU1P/DdF7y
-        AFQ7tjzBfRQHflKSb43nDXGYwwyDImXj7a2P4qzXR/cHQP5rVSF4TN6nUcRUXhXIq4ygKCwV5ojI
-        WGQEafyvJT3cco0u9oHIeXGwteARmaWGxNLUL6qw9Ib7UD9vKB7mvC25xYO9FW5gdbNVth9P471K
-        R68WCxsNvHaKbVVzJZNd1Q6jTnQ5TNsjQUMKphTLmp7GrDGMd0jq+bTz4OT1mnRVr4xeVdAv7DWy
-        nKQSTEV+C0GVFlsruqzrMlMZG5BwjXFB4zSagXLZiscGFgi2FQprLA63Oc/HNGdhQ2cqHi86xZQZ
-        A6oYMr8cfLw8/uvz3dnq8J/LVy/226h1CyI8rzGM6AR8zgTJhd3UmctZBpwwBYykGg08y8jVb29f
-        OxzYMUAjy/57/U9XBy8vPn0K7s5X+4d3k6MTtMfBR3b8PTfNsftDjlUxONwfqut6AnKoWQl9v7EC
-        wHwTLja7NV1fpFj11cNK8ZrYUohdSrUUK3A1LEFxk9ElE6m1Ma+5Vfk2jFuKVfbRRBNsBm2T78wN
-        tOERM0BdA4h9YmiSuVtPw28sCApyJq7rHjQqhZ4I41HCfPOACOsNE5R9IVU2wHztbuwButzezBOQ
-        iWgPjOV9KIu1sX+TWNOsHd9+7IdcBApiOqHnvfApfdELP5nQk34OJ1N6YuXBApzW6OmEnloZVOAp
-        Pe2hPpvQsx7qsyk966E+R+17qM+n9LyHejqh0x7q6ZROe6ifT+hzKzV2cVAis3o5BBB+yLii2JE6
-        T4cCR0kW2AEY999YZoUtUxGDYjMBFKJEyKzokBbEWYpexXC23wDFWKTS4n2BnU8bK14odcINE1Yg
-        jkpS2kEQpJhwBWsUz6G/kD4T1E8Vxp5vteJCyNk9KE0mlAU3Axi50FIdYMX2sYbgLGlNFeze9nxn
-        PKALyF0jbOB86KT5kKo4PmPWazcbUt4msdiCbUmBT2eUTWMPt8pgJLqKsvkcK6OdPpQYjaG07B5a
-        r4lW03D1iodXzjQuJjkcha2CpnGfGgGL2MIBQtspmdmBicSnhcHxUWS0h8f6aloYtBcjwInGt+bf
-        BoXHbqQAmAmtzYBrbbNoHiXxTarsgsOS+SlzGE1BniuuwMLrXEGnQxCYw1hvQC1cebhGwpk4kYqp
-        XiQh4wX+H9nVozHYBTEM73eFBNcqTRzAvL7Z0yECAdpanZBhIphfODCf2O2BsMXKn633Y7kjqjez
-        64Hbm998EWICUMX1190y/FHG3seYdn/CfNq6ofldx27C7jrqzrF31mbdvRbp+jl47Xjpfzl4+Us5
-        FB+2B+H66/ha4RMhNmQrBIksK4fuwm8ryL3yrzcdLv+4ekG3B+CcjhwaFQLfONgcg9ZhhA9yIWAj
-        d2MZXS3rHRuXdzmw0nojSfNrqfzHadF3MAdVLCLfLNsDluO7k4GByjUtnNUbo8N5qbWg7kDdJr5z
-        SVzT/L1M1dNXWxdSPpbOfxQ7jcfVttyTPJaEV8Wb+HElLN/ZgyS0JuDGpbUcdK0s28laHPbs1iIe
-        X1XrtdNdF72dOLtvedtIoyemjDW/ByhUJcgT06abtgNUqTLp56pysvPXCZ38fuiKOWK3Gynut0aV
-        tU/MGt1a4nTsXv53tfcv3WxK+wwjAAA=
-    headers:
-      Accept-Ranges:
-      - bytes
-      Access-Control-Allow-Origin:
-      - '*'
-      Cache-Control:
-      - max-age=300
-      Connection:
-      - keep-alive
-      Content-Encoding:
-      - gzip
-      Content-Length:
-      - '1676'
-      Content-Security-Policy:
-      - default-src 'none'; style-src 'unsafe-inline'; sandbox
-      Content-Type:
-      - text/plain; charset=utf-8
-      Cross-Origin-Resource-Policy:
-      - cross-origin
-      Date:
-      - Thu, 27 Feb 2025 09:23:06 GMT
-      ETag:
-      - W/"46b2d208ff47c76f665a58d5a9a82972e12d5066b8f0fcb6b2e3a510105e1d7a"
-      Expires:
-      - Thu, 27 Feb 2025 09:28:06 GMT
-      Source-Age:
-      - '104'
-      Strict-Transport-Security:
-      - max-age=31536000
-      Vary:
-      - Authorization,Accept-Encoding,Origin
-      Via:
-      - 1.1 varnish
-      X-Cache:
-      - HIT
-      X-Cache-Hits:
-      - '12'
-      X-Content-Type-Options:
-      - nosniff
-      X-Fastly-Request-ID:
-      - b8bd75fb9f51ecdc960cc057fe279ecc84c6cf2f
-      X-Frame-Options:
-      - deny
-      X-GitHub-Request-Id:
-      - A48A:27B02A:255708:604FFD:67C0261C
-      X-Served-By:
-      - cache-del21728-DEL
-      X-Timer:
-      - S1740648187.903134,VS0,VE0
-      X-XSS-Protection:
-      - 1; mode=block
-    status:
-      code: 200
-      message: OK
-- request:
-    body: null
-    headers:
-      Accept:
-      - '*/*'
-      Accept-Encoding:
-      - gzip, deflate
-      Connection:
-      - keep-alive
-      User-Agent:
-      - python-requests/2.32.3
-    method: GET
-    uri: https://raw.githubusercontent.com/IFRCGo/monty-stac-extension/refs/heads/main/json-schema/schema.json
-  response:
-    body:
-      string: !!binary |
-        H4sIAAAAAAAAA9UZ2XLbNvDdX4EyfrBnbEk+lE78knHSdOqHTD1JnpoDA5ErEQ5IsAComHH1710e
-        kngANOU4HdeTQ8Ye2HsXq7s9Qrx97YcQMe+CeKExycV4fKNlfFyejqRajAPF5uZ48uu4PHvmHRV0
-        PFjTaCTic+Uv5GjBTZjORlyOIxmbbLycjE5Gk4pylHOuyA03AnIGb3M88ubWQKy5jEtoANpXPDH5
-        AeK8/3D5mrQQyVwqUgCuDESasDgof30thQA/J9WjkpuM4c858vmIvxByV/yba+DLKILY5Dd8CLkm
-        +MeEQEphW/xLVgUdE6LGrs6yZKsgh3rPxgHMecwLScbaMJ/CWnjtbShWR3Y2JksK+8jZDWrjHdVh
-        Cv5OuYKgIcSW6qh5liiZgDIcarcS8rnBsYZz0ZBjK0nzFM991KMw3u/ATKrAayCs3FJYeHVtajPK
-        Br3uunelMcicgwg0CSH/jL7L3UauN7eOWmapODlNucEoAvnCl2lsVEZ9ibFpZbVBDdl3poIhmL5U
-        imIeOZCUFE2frX8+d85WXRZ2w1mDszRd96Yf4+oQf9U6aSpTh24/rz+VuJVYOydypzIU1P/DdF7y
-        AFQ7tjzBfRQHflKSb43nDXGYwwyDImXj7a2P4qzXR/cHQP5rVSF4TN6nUcRUXhXIq4ygKCwV5ojI
-        WGQEafyvJT3cco0u9oHIeXGwteARmaWGxNLUL6qw9Ib7UD9vKB7mvC25xYO9FW5gdbNVth9P471K
-        R68WCxsNvHaKbVVzJZNd1Q6jTnQ5TNsjQUMKphTLmp7GrDGMd0jq+bTz4OT1mnRVr4xeVdAv7DWy
-        nKQSTEV+C0GVFlsruqzrMlMZG5BwjXFB4zSagXLZiscGFgi2FQprLA63Oc/HNGdhQ2cqHi86xZQZ
-        A6oYMr8cfLw8/uvz3dnq8J/LVy/226h1CyI8rzGM6AR8zgTJhd3UmctZBpwwBYykGg08y8jVb29f
-        OxzYMUAjy/57/U9XBy8vPn0K7s5X+4d3k6MTtMfBR3b8PTfNsftDjlUxONwfqut6AnKoWQl9v7EC
-        wHwTLja7NV1fpFj11cNK8ZrYUohdSrUUK3A1LEFxk9ElE6m1Ma+5Vfk2jFuKVfbRRBNsBm2T78wN
-        tOERM0BdA4h9YmiSuVtPw28sCApyJq7rHjQqhZ4I41HCfPOACOsNE5R9IVU2wHztbuwButzezBOQ
-        iWgPjOV9KIu1sX+TWNOsHd9+7IdcBApiOqHnvfApfdELP5nQk34OJ1N6YuXBApzW6OmEnloZVOAp
-        Pe2hPpvQsx7qsyk966E+R+17qM+n9LyHejqh0x7q6ZROe6ifT+hzKzV2cVAis3o5BBB+yLii2JE6
-        T4cCR0kW2AEY999YZoUtUxGDYjMBFKJEyKzokBbEWYpexXC23wDFWKTS4n2BnU8bK14odcINE1Yg
-        jkpS2kEQpJhwBWsUz6G/kD4T1E8Vxp5vteJCyNk9KE0mlAU3Axi50FIdYMX2sYbgLGlNFeze9nxn
-        PKALyF0jbOB86KT5kKo4PmPWazcbUt4msdiCbUmBT2eUTWMPt8pgJLqKsvkcK6OdPpQYjaG07B5a
-        r4lW03D1iodXzjQuJjkcha2CpnGfGgGL2MIBQtspmdmBicSnhcHxUWS0h8f6aloYtBcjwInGt+bf
-        BoXHbqQAmAmtzYBrbbNoHiXxTarsgsOS+SlzGE1BniuuwMLrXEGnQxCYw1hvQC1cebhGwpk4kYqp
-        XiQh4wX+H9nVozHYBTEM73eFBNcqTRzAvL7Z0yECAdpanZBhIphfODCf2O2BsMXKn633Y7kjqjez
-        64Hbm998EWICUMX1190y/FHG3seYdn/CfNq6ofldx27C7jrqzrF31mbdvRbp+jl47Xjpfzl4+Us5
-        FB+2B+H66/ha4RMhNmQrBIksK4fuwm8ryL3yrzcdLv+4ekG3B+CcjhwaFQLfONgcg9ZhhA9yIWAj
-        d2MZXS3rHRuXdzmw0nojSfNrqfzHadF3MAdVLCLfLNsDluO7k4GByjUtnNUbo8N5qbWg7kDdJr5z
-        SVzT/L1M1dNXWxdSPpbOfxQ7jcfVttyTPJaEV8Wb+HElLN/ZgyS0JuDGpbUcdK0s28laHPbs1iIe
-        X1XrtdNdF72dOLtvedtIoyemjDW/ByhUJcgT06abtgNUqTLp56pysvPXCZ38fuiKOWK3Gynut0aV
-        tU/MGt1a4nTsXv53tfcv3WxK+wwjAAA=
-    headers:
-      Accept-Ranges:
-      - bytes
-      Access-Control-Allow-Origin:
-      - '*'
-      Cache-Control:
-      - max-age=300
-      Connection:
-      - keep-alive
-      Content-Encoding:
-      - gzip
-      Content-Length:
-      - '1676'
-      Content-Security-Policy:
-      - default-src 'none'; style-src 'unsafe-inline'; sandbox
-      Content-Type:
-      - text/plain; charset=utf-8
-      Cross-Origin-Resource-Policy:
-      - cross-origin
-      Date:
-      - Thu, 27 Feb 2025 09:23:07 GMT
-      ETag:
-      - W/"46b2d208ff47c76f665a58d5a9a82972e12d5066b8f0fcb6b2e3a510105e1d7a"
-      Expires:
-      - Thu, 27 Feb 2025 09:28:07 GMT
-      Source-Age:
-      - '104'
-      Strict-Transport-Security:
-      - max-age=31536000
-      Vary:
-      - Authorization,Accept-Encoding,Origin
-      Via:
-      - 1.1 varnish
-      X-Cache:
-      - HIT
-      X-Cache-Hits:
-      - '7'
-      X-Content-Type-Options:
-      - nosniff
-      X-Fastly-Request-ID:
-      - e65871beb3a67e11e108f6b81b2fb2227b282f72
-      X-Frame-Options:
-      - deny
-      X-GitHub-Request-Id:
-      - A48A:27B02A:255708:604FFD:67C0261C
-      X-Served-By:
-      - cache-del21748-DEL
-      X-Timer:
-      - S1740648187.111621,VS0,VE0
-      X-XSS-Protection:
-      - 1; mode=block
-    status:
-      code: 200
-      message: OK
-- request:
-    body: null
-    headers:
-      Accept:
-      - '*/*'
-      Accept-Encoding:
-      - gzip, deflate
-      Connection:
-      - keep-alive
-      User-Agent:
-      - python-requests/2.32.3
-    method: GET
-    uri: https://raw.githubusercontent.com/IFRCGo/monty-stac-extension/refs/heads/main/json-schema/schema.json
-  response:
-    body:
-      string: !!binary |
-        H4sIAAAAAAAAA9UZ2XLbNvDdX4EyfrBnbEk+lE78knHSdOqHTD1JnpoDA5ErEQ5IsAComHH1710e
-        kngANOU4HdeTQ8Ye2HsXq7s9Qrx97YcQMe+CeKExycV4fKNlfFyejqRajAPF5uZ48uu4PHvmHRV0
-        PFjTaCTic+Uv5GjBTZjORlyOIxmbbLycjE5Gk4pylHOuyA03AnIGb3M88ubWQKy5jEtoANpXPDH5
-        AeK8/3D5mrQQyVwqUgCuDESasDgof30thQA/J9WjkpuM4c858vmIvxByV/yba+DLKILY5Dd8CLkm
-        +MeEQEphW/xLVgUdE6LGrs6yZKsgh3rPxgHMecwLScbaMJ/CWnjtbShWR3Y2JksK+8jZDWrjHdVh
-        Cv5OuYKgIcSW6qh5liiZgDIcarcS8rnBsYZz0ZBjK0nzFM991KMw3u/ATKrAayCs3FJYeHVtajPK
-        Br3uunelMcicgwg0CSH/jL7L3UauN7eOWmapODlNucEoAvnCl2lsVEZ9ibFpZbVBDdl3poIhmL5U
-        imIeOZCUFE2frX8+d85WXRZ2w1mDszRd96Yf4+oQf9U6aSpTh24/rz+VuJVYOydypzIU1P/DdF7y
-        AFQ7tjzBfRQHflKSb43nDXGYwwyDImXj7a2P4qzXR/cHQP5rVSF4TN6nUcRUXhXIq4ygKCwV5ojI
-        WGQEafyvJT3cco0u9oHIeXGwteARmaWGxNLUL6qw9Ib7UD9vKB7mvC25xYO9FW5gdbNVth9P471K
-        R68WCxsNvHaKbVVzJZNd1Q6jTnQ5TNsjQUMKphTLmp7GrDGMd0jq+bTz4OT1mnRVr4xeVdAv7DWy
-        nKQSTEV+C0GVFlsruqzrMlMZG5BwjXFB4zSagXLZiscGFgi2FQprLA63Oc/HNGdhQ2cqHi86xZQZ
-        A6oYMr8cfLw8/uvz3dnq8J/LVy/226h1CyI8rzGM6AR8zgTJhd3UmctZBpwwBYykGg08y8jVb29f
-        OxzYMUAjy/57/U9XBy8vPn0K7s5X+4d3k6MTtMfBR3b8PTfNsftDjlUxONwfqut6AnKoWQl9v7EC
-        wHwTLja7NV1fpFj11cNK8ZrYUohdSrUUK3A1LEFxk9ElE6m1Ma+5Vfk2jFuKVfbRRBNsBm2T78wN
-        tOERM0BdA4h9YmiSuVtPw28sCApyJq7rHjQqhZ4I41HCfPOACOsNE5R9IVU2wHztbuwButzezBOQ
-        iWgPjOV9KIu1sX+TWNOsHd9+7IdcBApiOqHnvfApfdELP5nQk34OJ1N6YuXBApzW6OmEnloZVOAp
-        Pe2hPpvQsx7qsyk966E+R+17qM+n9LyHejqh0x7q6ZROe6ifT+hzKzV2cVAis3o5BBB+yLii2JE6
-        T4cCR0kW2AEY999YZoUtUxGDYjMBFKJEyKzokBbEWYpexXC23wDFWKTS4n2BnU8bK14odcINE1Yg
-        jkpS2kEQpJhwBWsUz6G/kD4T1E8Vxp5vteJCyNk9KE0mlAU3Axi50FIdYMX2sYbgLGlNFeze9nxn
-        PKALyF0jbOB86KT5kKo4PmPWazcbUt4msdiCbUmBT2eUTWMPt8pgJLqKsvkcK6OdPpQYjaG07B5a
-        r4lW03D1iodXzjQuJjkcha2CpnGfGgGL2MIBQtspmdmBicSnhcHxUWS0h8f6aloYtBcjwInGt+bf
-        BoXHbqQAmAmtzYBrbbNoHiXxTarsgsOS+SlzGE1BniuuwMLrXEGnQxCYw1hvQC1cebhGwpk4kYqp
-        XiQh4wX+H9nVozHYBTEM73eFBNcqTRzAvL7Z0yECAdpanZBhIphfODCf2O2BsMXKn633Y7kjqjez
-        64Hbm998EWICUMX1190y/FHG3seYdn/CfNq6ofldx27C7jrqzrF31mbdvRbp+jl47Xjpfzl4+Us5
-        FB+2B+H66/ha4RMhNmQrBIksK4fuwm8ryL3yrzcdLv+4ekG3B+CcjhwaFQLfONgcg9ZhhA9yIWAj
-        d2MZXS3rHRuXdzmw0nojSfNrqfzHadF3MAdVLCLfLNsDluO7k4GByjUtnNUbo8N5qbWg7kDdJr5z
-        SVzT/L1M1dNXWxdSPpbOfxQ7jcfVttyTPJaEV8Wb+HElLN/ZgyS0JuDGpbUcdK0s28laHPbs1iIe
-        X1XrtdNdF72dOLtvedtIoyemjDW/ByhUJcgT06abtgNUqTLp56pysvPXCZ38fuiKOWK3Gynut0aV
-        tU/MGt1a4nTsXv53tfcv3WxK+wwjAAA=
-    headers:
-      Accept-Ranges:
-      - bytes
-      Access-Control-Allow-Origin:
-      - '*'
-      Cache-Control:
-      - max-age=300
-      Connection:
-      - keep-alive
-      Content-Encoding:
-      - gzip
-      Content-Length:
-      - '1676'
-      Content-Security-Policy:
-      - default-src 'none'; style-src 'unsafe-inline'; sandbox
-      Content-Type:
-      - text/plain; charset=utf-8
-      Cross-Origin-Resource-Policy:
-      - cross-origin
-      Date:
-      - Thu, 27 Feb 2025 09:23:07 GMT
-      ETag:
-      - W/"46b2d208ff47c76f665a58d5a9a82972e12d5066b8f0fcb6b2e3a510105e1d7a"
-      Expires:
-      - Thu, 27 Feb 2025 09:28:07 GMT
-      Source-Age:
-      - '105'
-      Strict-Transport-Security:
-      - max-age=31536000
-      Vary:
-      - Authorization,Accept-Encoding,Origin
-      Via:
-      - 1.1 varnish
-      X-Cache:
-      - HIT
-      X-Cache-Hits:
-      - '7'
-      X-Content-Type-Options:
-      - nosniff
-      X-Fastly-Request-ID:
-      - ab4ffbf9deaa064c03ce7b0799194fa8494f95f4
-      X-Frame-Options:
-      - deny
-      X-GitHub-Request-Id:
-      - A48A:27B02A:255708:604FFD:67C0261C
-      X-Served-By:
-      - cache-del21749-DEL
-      X-Timer:
-      - S1740648187.254386,VS0,VE0
-      X-XSS-Protection:
-      - 1; mode=block
-    status:
-      code: 200
-      message: OK
-- request:
-    body: null
-    headers:
-      Accept:
-      - '*/*'
-      Accept-Encoding:
-      - gzip, deflate
-      Connection:
-      - keep-alive
-      User-Agent:
-      - python-requests/2.32.3
-    method: GET
-    uri: https://raw.githubusercontent.com/IFRCGo/monty-stac-extension/refs/heads/main/json-schema/schema.json
-  response:
-    body:
-      string: !!binary |
-        H4sIAAAAAAAAA9UZ2XLbNvDdX4EyfrBnbEk+lE78knHSdOqHTD1JnpoDA5ErEQ5IsAComHH1710e
-        kngANOU4HdeTQ8Ye2HsXq7s9Qrx97YcQMe+CeKExycV4fKNlfFyejqRajAPF5uZ48uu4PHvmHRV0
-        PFjTaCTic+Uv5GjBTZjORlyOIxmbbLycjE5Gk4pylHOuyA03AnIGb3M88ubWQKy5jEtoANpXPDH5
-        AeK8/3D5mrQQyVwqUgCuDESasDgof30thQA/J9WjkpuM4c858vmIvxByV/yba+DLKILY5Dd8CLkm
-        +MeEQEphW/xLVgUdE6LGrs6yZKsgh3rPxgHMecwLScbaMJ/CWnjtbShWR3Y2JksK+8jZDWrjHdVh
-        Cv5OuYKgIcSW6qh5liiZgDIcarcS8rnBsYZz0ZBjK0nzFM991KMw3u/ATKrAayCs3FJYeHVtajPK
-        Br3uunelMcicgwg0CSH/jL7L3UauN7eOWmapODlNucEoAvnCl2lsVEZ9ibFpZbVBDdl3poIhmL5U
-        imIeOZCUFE2frX8+d85WXRZ2w1mDszRd96Yf4+oQf9U6aSpTh24/rz+VuJVYOydypzIU1P/DdF7y
-        AFQ7tjzBfRQHflKSb43nDXGYwwyDImXj7a2P4qzXR/cHQP5rVSF4TN6nUcRUXhXIq4ygKCwV5ojI
-        WGQEafyvJT3cco0u9oHIeXGwteARmaWGxNLUL6qw9Ib7UD9vKB7mvC25xYO9FW5gdbNVth9P471K
-        R68WCxsNvHaKbVVzJZNd1Q6jTnQ5TNsjQUMKphTLmp7GrDGMd0jq+bTz4OT1mnRVr4xeVdAv7DWy
-        nKQSTEV+C0GVFlsruqzrMlMZG5BwjXFB4zSagXLZiscGFgi2FQprLA63Oc/HNGdhQ2cqHi86xZQZ
-        A6oYMr8cfLw8/uvz3dnq8J/LVy/226h1CyI8rzGM6AR8zgTJhd3UmctZBpwwBYykGg08y8jVb29f
-        OxzYMUAjy/57/U9XBy8vPn0K7s5X+4d3k6MTtMfBR3b8PTfNsftDjlUxONwfqut6AnKoWQl9v7EC
-        wHwTLja7NV1fpFj11cNK8ZrYUohdSrUUK3A1LEFxk9ElE6m1Ma+5Vfk2jFuKVfbRRBNsBm2T78wN
-        tOERM0BdA4h9YmiSuVtPw28sCApyJq7rHjQqhZ4I41HCfPOACOsNE5R9IVU2wHztbuwButzezBOQ
-        iWgPjOV9KIu1sX+TWNOsHd9+7IdcBApiOqHnvfApfdELP5nQk34OJ1N6YuXBApzW6OmEnloZVOAp
-        Pe2hPpvQsx7qsyk966E+R+17qM+n9LyHejqh0x7q6ZROe6ifT+hzKzV2cVAis3o5BBB+yLii2JE6
-        T4cCR0kW2AEY999YZoUtUxGDYjMBFKJEyKzokBbEWYpexXC23wDFWKTS4n2BnU8bK14odcINE1Yg
-        jkpS2kEQpJhwBWsUz6G/kD4T1E8Vxp5vteJCyNk9KE0mlAU3Axi50FIdYMX2sYbgLGlNFeze9nxn
-        PKALyF0jbOB86KT5kKo4PmPWazcbUt4msdiCbUmBT2eUTWMPt8pgJLqKsvkcK6OdPpQYjaG07B5a
-        r4lW03D1iodXzjQuJjkcha2CpnGfGgGL2MIBQtspmdmBicSnhcHxUWS0h8f6aloYtBcjwInGt+bf
-        BoXHbqQAmAmtzYBrbbNoHiXxTarsgsOS+SlzGE1BniuuwMLrXEGnQxCYw1hvQC1cebhGwpk4kYqp
-        XiQh4wX+H9nVozHYBTEM73eFBNcqTRzAvL7Z0yECAdpanZBhIphfODCf2O2BsMXKn633Y7kjqjez
-        64Hbm998EWICUMX1190y/FHG3seYdn/CfNq6ofldx27C7jrqzrF31mbdvRbp+jl47Xjpfzl4+Us5
-        FB+2B+H66/ha4RMhNmQrBIksK4fuwm8ryL3yrzcdLv+4ekG3B+CcjhwaFQLfONgcg9ZhhA9yIWAj
-        d2MZXS3rHRuXdzmw0nojSfNrqfzHadF3MAdVLCLfLNsDluO7k4GByjUtnNUbo8N5qbWg7kDdJr5z
-        SVzT/L1M1dNXWxdSPpbOfxQ7jcfVttyTPJaEV8Wb+HElLN/ZgyS0JuDGpbUcdK0s28laHPbs1iIe
-        X1XrtdNdF72dOLtvedtIoyemjDW/ByhUJcgT06abtgNUqTLp56pysvPXCZ38fuiKOWK3Gynut0aV
-        tU/MGt1a4nTsXv53tfcv3WxK+wwjAAA=
->>>>>>> 5da4fb81
     headers:
       Access-Control-Allow-Origin:
       - ''
       Cache-Control:
       - no-cache
       Content-Length:
-<<<<<<< HEAD
-      - '0'
-=======
-      - '1676'
->>>>>>> 5da4fb81
+      - '0'
       Content-Security-Policy:
       - 'default-src ''none''; base-uri ''self''; child-src github.com/assets-cdn/worker/
         github.com/webpack/ github.com/assets/ gist.github.com/assets-cdn/worker/;
@@ -3299,7 +63,6 @@
       Content-Type:
       - text/html; charset=utf-8
       Date:
-<<<<<<< HEAD
       - Tue, 25 Feb 2025 17:00:07 GMT
       Location:
       - https://raw.githubusercontent.com/IFRCGo/monty-stac-extension/refs/heads/main/examples/pdc-events/pdc-events.json
@@ -3307,19 +70,9 @@
       - no-referrer-when-downgrade
       Server:
       - GitHub.com
-=======
-      - Thu, 27 Feb 2025 09:23:07 GMT
-      ETag:
-      - W/"46b2d208ff47c76f665a58d5a9a82972e12d5066b8f0fcb6b2e3a510105e1d7a"
-      Expires:
-      - Thu, 27 Feb 2025 09:28:07 GMT
-      Source-Age:
-      - '105'
->>>>>>> 5da4fb81
       Strict-Transport-Security:
       - max-age=31536000; includeSubdomains; preload
       Vary:
-<<<<<<< HEAD
       - X-PJAX, X-PJAX-Container, Turbo-Visit, Turbo-Frame, Accept-Encoding, Accept,
         X-Requested-With
       X-Content-Type-Options:
@@ -3328,27 +81,6 @@
       - deny
       X-GitHub-Request-Id:
       - B141:37FF68:160387D:1679A2B:67BDF716
-=======
-      - Authorization,Accept-Encoding,Origin
-      Via:
-      - 1.1 varnish
-      X-Cache:
-      - HIT
-      X-Cache-Hits:
-      - '12'
-      X-Content-Type-Options:
-      - nosniff
-      X-Fastly-Request-ID:
-      - 23869c824be2cb9e22eb3bdaee893265bf83d701
-      X-Frame-Options:
-      - deny
-      X-GitHub-Request-Id:
-      - A48A:27B02A:255708:604FFD:67C0261C
-      X-Served-By:
-      - cache-del21736-DEL
-      X-Timer:
-      - S1740648187.396412,VS0,VE0
->>>>>>> 5da4fb81
       X-XSS-Protection:
       - '0'
     status:
@@ -3370,7 +102,6 @@
   response:
     body:
       string: !!binary |
-<<<<<<< HEAD
         H4sIAAAAAAAAA31Ty27bMBC8+ysEnSOJdlAg8TF2D70EAZJTCyOgqbW1LR8CuZLtGvn3kpQqS4kT
         QJDN2dHMcrg8z5IkdcTFawvWodHpMknnOctZejOU4EigQ9H56i8P+0JFVLtlUeDOir3J90hVs83R
         FMpoOhUty71K4UQFiue/nRf2322iJp1qCDYrIyUICqYRxzKgdSkyaEGT61BCkpH+tF4lz6axApLv
@@ -3380,38 +111,6 @@
         Z86z3j11jVLcYky5T6PkBITxhIZ2FGpUjQr5fumbKn68EBffAnFxOyJONv7+eCcDNRmp4ZzTeEuW
         wjSa7OlVmHKq8GP9eI1f8b/clh/pmlOmgDJHJiNr+k+HdCTqP1fmt7Kwm9647qJe5hbiKDqQu9Hs
         zcL7HxK0/Os4BAAA
-=======
-        H4sIAAAAAAAAA9UZ2XLbNvDdX4EyfrBnbEk+lE78knHSdOqHTD1JnpoDA5ErEQ5IsAComHH1710e
-        kngANOU4HdeTQ8Ye2HsXq7s9Qrx97YcQMe+CeKExycV4fKNlfFyejqRajAPF5uZ48uu4PHvmHRV0
-        PFjTaCTic+Uv5GjBTZjORlyOIxmbbLycjE5Gk4pylHOuyA03AnIGb3M88ubWQKy5jEtoANpXPDH5
-        AeK8/3D5mrQQyVwqUgCuDESasDgof30thQA/J9WjkpuM4c858vmIvxByV/yba+DLKILY5Dd8CLkm
-        +MeEQEphW/xLVgUdE6LGrs6yZKsgh3rPxgHMecwLScbaMJ/CWnjtbShWR3Y2JksK+8jZDWrjHdVh
-        Cv5OuYKgIcSW6qh5liiZgDIcarcS8rnBsYZz0ZBjK0nzFM991KMw3u/ATKrAayCs3FJYeHVtajPK
-        Br3uunelMcicgwg0CSH/jL7L3UauN7eOWmapODlNucEoAvnCl2lsVEZ9ibFpZbVBDdl3poIhmL5U
-        imIeOZCUFE2frX8+d85WXRZ2w1mDszRd96Yf4+oQf9U6aSpTh24/rz+VuJVYOydypzIU1P/DdF7y
-        AFQ7tjzBfRQHflKSb43nDXGYwwyDImXj7a2P4qzXR/cHQP5rVSF4TN6nUcRUXhXIq4ygKCwV5ojI
-        WGQEafyvJT3cco0u9oHIeXGwteARmaWGxNLUL6qw9Ib7UD9vKB7mvC25xYO9FW5gdbNVth9P471K
-        R68WCxsNvHaKbVVzJZNd1Q6jTnQ5TNsjQUMKphTLmp7GrDGMd0jq+bTz4OT1mnRVr4xeVdAv7DWy
-        nKQSTEV+C0GVFlsruqzrMlMZG5BwjXFB4zSagXLZiscGFgi2FQprLA63Oc/HNGdhQ2cqHi86xZQZ
-        A6oYMr8cfLw8/uvz3dnq8J/LVy/226h1CyI8rzGM6AR8zgTJhd3UmctZBpwwBYykGg08y8jVb29f
-        OxzYMUAjy/57/U9XBy8vPn0K7s5X+4d3k6MTtMfBR3b8PTfNsftDjlUxONwfqut6AnKoWQl9v7EC
-        wHwTLja7NV1fpFj11cNK8ZrYUohdSrUUK3A1LEFxk9ElE6m1Ma+5Vfk2jFuKVfbRRBNsBm2T78wN
-        tOERM0BdA4h9YmiSuVtPw28sCApyJq7rHjQqhZ4I41HCfPOACOsNE5R9IVU2wHztbuwButzezBOQ
-        iWgPjOV9KIu1sX+TWNOsHd9+7IdcBApiOqHnvfApfdELP5nQk34OJ1N6YuXBApzW6OmEnloZVOAp
-        Pe2hPpvQsx7qsyk966E+R+17qM+n9LyHejqh0x7q6ZROe6ifT+hzKzV2cVAis3o5BBB+yLii2JE6
-        T4cCR0kW2AEY999YZoUtUxGDYjMBFKJEyKzokBbEWYpexXC23wDFWKTS4n2BnU8bK14odcINE1Yg
-        jkpS2kEQpJhwBWsUz6G/kD4T1E8Vxp5vteJCyNk9KE0mlAU3Axi50FIdYMX2sYbgLGlNFeze9nxn
-        PKALyF0jbOB86KT5kKo4PmPWazcbUt4msdiCbUmBT2eUTWMPt8pgJLqKsvkcK6OdPpQYjaG07B5a
-        r4lW03D1iodXzjQuJjkcha2CpnGfGgGL2MIBQtspmdmBicSnhcHxUWS0h8f6aloYtBcjwInGt+bf
-        BoXHbqQAmAmtzYBrbbNoHiXxTarsgsOS+SlzGE1BniuuwMLrXEGnQxCYw1hvQC1cebhGwpk4kYqp
-        XiQh4wX+H9nVozHYBTEM73eFBNcqTRzAvL7Z0yECAdpanZBhIphfODCf2O2BsMXKn633Y7kjqjez
-        64Hbm998EWICUMX1190y/FHG3seYdn/CfNq6ofldx27C7jrqzrF31mbdvRbp+jl47Xjpfzl4+Us5
-        FB+2B+H66/ha4RMhNmQrBIksK4fuwm8ryL3yrzcdLv+4ekG3B+CcjhwaFQLfONgcg9ZhhA9yIWAj
-        d2MZXS3rHRuXdzmw0nojSfNrqfzHadF3MAdVLCLfLNsDluO7k4GByjUtnNUbo8N5qbWg7kDdJr5z
-        SVzT/L1M1dNXWxdSPpbOfxQ7jcfVttyTPJaEV8Wb+HElLN/ZgyS0JuDGpbUcdK0s28laHPbs1iIe
-        X1XrtdNdF72dOLtvedtIoyemjDW/ByhUJcgT06abtgNUqTLp56pysvPXCZ38fuiKOWK3Gynut0aV
-        tU/MGt1a4nTsXv53tfcv3WxK+wwjAAA=
->>>>>>> 5da4fb81
     headers:
       Accept-Ranges:
       - bytes
@@ -3424,11 +123,7 @@
       Content-Encoding:
       - gzip
       Content-Length:
-<<<<<<< HEAD
       - '468'
-=======
-      - '1676'
->>>>>>> 5da4fb81
       Content-Security-Policy:
       - default-src 'none'; style-src 'unsafe-inline'; sandbox
       Content-Type:
@@ -3436,7 +131,6 @@
       Cross-Origin-Resource-Policy:
       - cross-origin
       Date:
-<<<<<<< HEAD
       - Tue, 25 Feb 2025 17:00:07 GMT
       ETag:
       - W/"54c277066e01a0be42976fbb9b5a474c865ae466d88c3af1029e27146a9a666a"
@@ -3444,15 +138,6 @@
       - Tue, 25 Feb 2025 17:05:07 GMT
       Source-Age:
       - '231'
-=======
-      - Thu, 27 Feb 2025 09:23:07 GMT
-      ETag:
-      - W/"46b2d208ff47c76f665a58d5a9a82972e12d5066b8f0fcb6b2e3a510105e1d7a"
-      Expires:
-      - Thu, 27 Feb 2025 09:28:07 GMT
-      Source-Age:
-      - '105'
->>>>>>> 5da4fb81
       Strict-Transport-Security:
       - max-age=31536000
       Vary:
@@ -3462,7 +147,6 @@
       X-Cache:
       - HIT
       X-Cache-Hits:
-<<<<<<< HEAD
       - '0'
       X-Content-Type-Options:
       - nosniff
@@ -3476,21 +160,6 @@
       - cache-mrs10559-MRS
       X-Timer:
       - S1740502807.215175,VS0,VE1
-=======
-      - '11'
-      X-Content-Type-Options:
-      - nosniff
-      X-Fastly-Request-ID:
-      - 38135867bae53a79e24d3ed995e1d6481698fa37
-      X-Frame-Options:
-      - deny
-      X-GitHub-Request-Id:
-      - A48A:27B02A:255708:604FFD:67C0261C
-      X-Served-By:
-      - cache-del21733-DEL
-      X-Timer:
-      - S1740648188.541404,VS0,VE0
->>>>>>> 5da4fb81
       X-XSS-Protection:
       - 1; mode=block
     status:
@@ -3511,52 +180,14 @@
     uri: https://github.com/IFRCGo/monty-stac-extension/raw/refs/heads/main/examples/pdc-hazards/pdc-hazards.json
   response:
     body:
-<<<<<<< HEAD
       string: ''
-=======
-      string: !!binary |
-        H4sIAAAAAAAAA9UZ2XLbNvDdX4EyfrBnbEk+lE78knHSdOqHTD1JnpoDA5ErEQ5IsAComHH1710e
-        kngANOU4HdeTQ8Ye2HsXq7s9Qrx97YcQMe+CeKExycV4fKNlfFyejqRajAPF5uZ48uu4PHvmHRV0
-        PFjTaCTic+Uv5GjBTZjORlyOIxmbbLycjE5Gk4pylHOuyA03AnIGb3M88ubWQKy5jEtoANpXPDH5
-        AeK8/3D5mrQQyVwqUgCuDESasDgof30thQA/J9WjkpuM4c858vmIvxByV/yba+DLKILY5Dd8CLkm
-        +MeEQEphW/xLVgUdE6LGrs6yZKsgh3rPxgHMecwLScbaMJ/CWnjtbShWR3Y2JksK+8jZDWrjHdVh
-        Cv5OuYKgIcSW6qh5liiZgDIcarcS8rnBsYZz0ZBjK0nzFM991KMw3u/ATKrAayCs3FJYeHVtajPK
-        Br3uunelMcicgwg0CSH/jL7L3UauN7eOWmapODlNucEoAvnCl2lsVEZ9ibFpZbVBDdl3poIhmL5U
-        imIeOZCUFE2frX8+d85WXRZ2w1mDszRd96Yf4+oQf9U6aSpTh24/rz+VuJVYOydypzIU1P/DdF7y
-        AFQ7tjzBfRQHflKSb43nDXGYwwyDImXj7a2P4qzXR/cHQP5rVSF4TN6nUcRUXhXIq4ygKCwV5ojI
-        WGQEafyvJT3cco0u9oHIeXGwteARmaWGxNLUL6qw9Ib7UD9vKB7mvC25xYO9FW5gdbNVth9P471K
-        R68WCxsNvHaKbVVzJZNd1Q6jTnQ5TNsjQUMKphTLmp7GrDGMd0jq+bTz4OT1mnRVr4xeVdAv7DWy
-        nKQSTEV+C0GVFlsruqzrMlMZG5BwjXFB4zSagXLZiscGFgi2FQprLA63Oc/HNGdhQ2cqHi86xZQZ
-        A6oYMr8cfLw8/uvz3dnq8J/LVy/226h1CyI8rzGM6AR8zgTJhd3UmctZBpwwBYykGg08y8jVb29f
-        OxzYMUAjy/57/U9XBy8vPn0K7s5X+4d3k6MTtMfBR3b8PTfNsftDjlUxONwfqut6AnKoWQl9v7EC
-        wHwTLja7NV1fpFj11cNK8ZrYUohdSrUUK3A1LEFxk9ElE6m1Ma+5Vfk2jFuKVfbRRBNsBm2T78wN
-        tOERM0BdA4h9YmiSuVtPw28sCApyJq7rHjQqhZ4I41HCfPOACOsNE5R9IVU2wHztbuwButzezBOQ
-        iWgPjOV9KIu1sX+TWNOsHd9+7IdcBApiOqHnvfApfdELP5nQk34OJ1N6YuXBApzW6OmEnloZVOAp
-        Pe2hPpvQsx7qsyk966E+R+17qM+n9LyHejqh0x7q6ZROe6ifT+hzKzV2cVAis3o5BBB+yLii2JE6
-        T4cCR0kW2AEY999YZoUtUxGDYjMBFKJEyKzokBbEWYpexXC23wDFWKTS4n2BnU8bK14odcINE1Yg
-        jkpS2kEQpJhwBWsUz6G/kD4T1E8Vxp5vteJCyNk9KE0mlAU3Axi50FIdYMX2sYbgLGlNFeze9nxn
-        PKALyF0jbOB86KT5kKo4PmPWazcbUt4msdiCbUmBT2eUTWMPt8pgJLqKsvkcK6OdPpQYjaG07B5a
-        r4lW03D1iodXzjQuJjkcha2CpnGfGgGL2MIBQtspmdmBicSnhcHxUWS0h8f6aloYtBcjwInGt+bf
-        BoXHbqQAmAmtzYBrbbNoHiXxTarsgsOS+SlzGE1BniuuwMLrXEGnQxCYw1hvQC1cebhGwpk4kYqp
-        XiQh4wX+H9nVozHYBTEM73eFBNcqTRzAvL7Z0yECAdpanZBhIphfODCf2O2BsMXKn633Y7kjqjez
-        64Hbm998EWICUMX1190y/FHG3seYdn/CfNq6ofldx27C7jrqzrF31mbdvRbp+jl47Xjpfzl4+Us5
-        FB+2B+H66/ha4RMhNmQrBIksK4fuwm8ryL3yrzcdLv+4ekG3B+CcjhwaFQLfONgcg9ZhhA9yIWAj
-        d2MZXS3rHRuXdzmw0nojSfNrqfzHadF3MAdVLCLfLNsDluO7k4GByjUtnNUbo8N5qbWg7kDdJr5z
-        SVzT/L1M1dNXWxdSPpbOfxQ7jcfVttyTPJaEV8Wb+HElLN/ZgyS0JuDGpbUcdK0s28laHPbs1iIe
-        X1XrtdNdF72dOLtvedtIoyemjDW/ByhUJcgT06abtgNUqTLp56pysvPXCZ38fuiKOWK3Gynut0aV
-        tU/MGt1a4nTsXv53tfcv3WxK+wwjAAA=
->>>>>>> 5da4fb81
     headers:
       Access-Control-Allow-Origin:
       - ''
       Cache-Control:
       - no-cache
       Content-Length:
-<<<<<<< HEAD
-      - '0'
-=======
-      - '1676'
->>>>>>> 5da4fb81
+      - '0'
       Content-Security-Policy:
       - 'default-src ''none''; base-uri ''self''; child-src github.com/assets-cdn/worker/
         github.com/webpack/ github.com/assets/ gist.github.com/assets-cdn/worker/;
@@ -3598,7 +229,6 @@
       Content-Type:
       - text/html; charset=utf-8
       Date:
-<<<<<<< HEAD
       - Tue, 25 Feb 2025 17:00:07 GMT
       Location:
       - https://raw.githubusercontent.com/IFRCGo/monty-stac-extension/refs/heads/main/examples/pdc-hazards/pdc-hazards.json
@@ -3606,19 +236,9 @@
       - no-referrer-when-downgrade
       Server:
       - GitHub.com
-=======
-      - Thu, 27 Feb 2025 09:23:07 GMT
-      ETag:
-      - W/"46b2d208ff47c76f665a58d5a9a82972e12d5066b8f0fcb6b2e3a510105e1d7a"
-      Expires:
-      - Thu, 27 Feb 2025 09:28:07 GMT
-      Source-Age:
-      - '105'
->>>>>>> 5da4fb81
       Strict-Transport-Security:
       - max-age=31536000; includeSubdomains; preload
       Vary:
-<<<<<<< HEAD
       - X-PJAX, X-PJAX-Container, Turbo-Visit, Turbo-Frame, Accept-Encoding, Accept,
         X-Requested-With
       X-Content-Type-Options:
@@ -3627,27 +247,6 @@
       - deny
       X-GitHub-Request-Id:
       - B201:4B3E5:168432C:16FA4FD:67BDF717
-=======
-      - Authorization,Accept-Encoding,Origin
-      Via:
-      - 1.1 varnish
-      X-Cache:
-      - HIT
-      X-Cache-Hits:
-      - '8'
-      X-Content-Type-Options:
-      - nosniff
-      X-Fastly-Request-ID:
-      - 19c62a01e9bbef7b6aae29b116d4c38f5c5aa154
-      X-Frame-Options:
-      - deny
-      X-GitHub-Request-Id:
-      - A48A:27B02A:255708:604FFD:67C0261C
-      X-Served-By:
-      - cache-del21742-DEL
-      X-Timer:
-      - S1740648188.680145,VS0,VE0
->>>>>>> 5da4fb81
       X-XSS-Protection:
       - '0'
     status:
@@ -3669,7 +268,6 @@
   response:
     body:
       string: !!binary |
-<<<<<<< HEAD
         H4sIAAAAAAAAA3VTy27jIBTd5ysQ69rGadqZeJtKk1VVqV11FFUEk5gpDwtwHhPl3wdjih/NSJbt
         +zrn3sPlMgMAGovJx4Fqw5SEBYB5ilIE72KIniyVbdC46G/ndoHK2toUWcZ2muxVume2arYpU5lQ
         0p6zA0odSmZIRQVO/xgH7Oo2HtOea9rSrBTnlNiW1PtZ2XrrkiQV/ot1aTq3ZZb7/JenFXhVjSYU
@@ -3679,38 +277,6 @@
         UOGfdzjklQ3n/2OeBXZoGiGwZl7loIZbCWqZP6HYjmCSiUa0+s5R/pCgx2R+f4MXCnwaJC4T9CPJ
         0Vt+XywWxcPjOxwNPj3e8UaNdioeNPTXpyCqkVafP4gqxxCr9XNf//ryfKu4g/1e+2vtNM37cm/P
         J/YiIEYJOZOfN5a80nQ3ua7dNe+3m/qFNZTvBhs6u/4DdBsCjnMEAAA=
-=======
-        H4sIAAAAAAAAA9UZ2XLbNvDdX4EyfrBnbEk+lE78knHSdOqHTD1JnpoDA5ErEQ5IsAComHH1710e
-        kngANOU4HdeTQ8Ye2HsXq7s9Qrx97YcQMe+CeKExycV4fKNlfFyejqRajAPF5uZ48uu4PHvmHRV0
-        PFjTaCTic+Uv5GjBTZjORlyOIxmbbLycjE5Gk4pylHOuyA03AnIGb3M88ubWQKy5jEtoANpXPDH5
-        AeK8/3D5mrQQyVwqUgCuDESasDgof30thQA/J9WjkpuM4c858vmIvxByV/yba+DLKILY5Dd8CLkm
-        +MeEQEphW/xLVgUdE6LGrs6yZKsgh3rPxgHMecwLScbaMJ/CWnjtbShWR3Y2JksK+8jZDWrjHdVh
-        Cv5OuYKgIcSW6qh5liiZgDIcarcS8rnBsYZz0ZBjK0nzFM991KMw3u/ATKrAayCs3FJYeHVtajPK
-        Br3uunelMcicgwg0CSH/jL7L3UauN7eOWmapODlNucEoAvnCl2lsVEZ9ibFpZbVBDdl3poIhmL5U
-        imIeOZCUFE2frX8+d85WXRZ2w1mDszRd96Yf4+oQf9U6aSpTh24/rz+VuJVYOydypzIU1P/DdF7y
-        AFQ7tjzBfRQHflKSb43nDXGYwwyDImXj7a2P4qzXR/cHQP5rVSF4TN6nUcRUXhXIq4ygKCwV5ojI
-        WGQEafyvJT3cco0u9oHIeXGwteARmaWGxNLUL6qw9Ib7UD9vKB7mvC25xYO9FW5gdbNVth9P471K
-        R68WCxsNvHaKbVVzJZNd1Q6jTnQ5TNsjQUMKphTLmp7GrDGMd0jq+bTz4OT1mnRVr4xeVdAv7DWy
-        nKQSTEV+C0GVFlsruqzrMlMZG5BwjXFB4zSagXLZiscGFgi2FQprLA63Oc/HNGdhQ2cqHi86xZQZ
-        A6oYMr8cfLw8/uvz3dnq8J/LVy/226h1CyI8rzGM6AR8zgTJhd3UmctZBpwwBYykGg08y8jVb29f
-        OxzYMUAjy/57/U9XBy8vPn0K7s5X+4d3k6MTtMfBR3b8PTfNsftDjlUxONwfqut6AnKoWQl9v7EC
-        wHwTLja7NV1fpFj11cNK8ZrYUohdSrUUK3A1LEFxk9ElE6m1Ma+5Vfk2jFuKVfbRRBNsBm2T78wN
-        tOERM0BdA4h9YmiSuVtPw28sCApyJq7rHjQqhZ4I41HCfPOACOsNE5R9IVU2wHztbuwButzezBOQ
-        iWgPjOV9KIu1sX+TWNOsHd9+7IdcBApiOqHnvfApfdELP5nQk34OJ1N6YuXBApzW6OmEnloZVOAp
-        Pe2hPpvQsx7qsyk966E+R+17qM+n9LyHejqh0x7q6ZROe6ifT+hzKzV2cVAis3o5BBB+yLii2JE6
-        T4cCR0kW2AEY999YZoUtUxGDYjMBFKJEyKzokBbEWYpexXC23wDFWKTS4n2BnU8bK14odcINE1Yg
-        jkpS2kEQpJhwBWsUz6G/kD4T1E8Vxp5vteJCyNk9KE0mlAU3Axi50FIdYMX2sYbgLGlNFeze9nxn
-        PKALyF0jbOB86KT5kKo4PmPWazcbUt4msdiCbUmBT2eUTWMPt8pgJLqKsvkcK6OdPpQYjaG07B5a
-        r4lW03D1iodXzjQuJjkcha2CpnGfGgGL2MIBQtspmdmBicSnhcHxUWS0h8f6aloYtBcjwInGt+bf
-        BoXHbqQAmAmtzYBrbbNoHiXxTarsgsOS+SlzGE1BniuuwMLrXEGnQxCYw1hvQC1cebhGwpk4kYqp
-        XiQh4wX+H9nVozHYBTEM73eFBNcqTRzAvL7Z0yECAdpanZBhIphfODCf2O2BsMXKn633Y7kjqjez
-        64Hbm998EWICUMX1190y/FHG3seYdn/CfNq6ofldx27C7jrqzrF31mbdvRbp+jl47Xjpfzl4+Us5
-        FB+2B+H66/ha4RMhNmQrBIksK4fuwm8ryL3yrzcdLv+4ekG3B+CcjhwaFQLfONgcg9ZhhA9yIWAj
-        d2MZXS3rHRuXdzmw0nojSfNrqfzHadF3MAdVLCLfLNsDluO7k4GByjUtnNUbo8N5qbWg7kDdJr5z
-        SVzT/L1M1dNXWxdSPpbOfxQ7jcfVttyTPJaEV8Wb+HElLN/ZgyS0JuDGpbUcdK0s28laHPbs1iIe
-        X1XrtdNdF72dOLtvedtIoyemjDW/ByhUJcgT06abtgNUqTLp56pysvPXCZ38fuiKOWK3Gynut0aV
-        tU/MGt1a4nTsXv53tfcv3WxK+wwjAAA=
->>>>>>> 5da4fb81
     headers:
       Accept-Ranges:
       - bytes
@@ -3723,11 +289,7 @@
       Content-Encoding:
       - gzip
       Content-Length:
-<<<<<<< HEAD
       - '497'
-=======
-      - '1676'
->>>>>>> 5da4fb81
       Content-Security-Policy:
       - default-src 'none'; style-src 'unsafe-inline'; sandbox
       Content-Type:
@@ -3735,7 +297,6 @@
       Cross-Origin-Resource-Policy:
       - cross-origin
       Date:
-<<<<<<< HEAD
       - Tue, 25 Feb 2025 17:00:07 GMT
       ETag:
       - W/"781d2a8a276158e65d93109ce09c5c9159d2f2a71d63714a3cc730272579a89d"
@@ -3743,15 +304,6 @@
       - Tue, 25 Feb 2025 17:05:07 GMT
       Source-Age:
       - '231'
-=======
-      - Thu, 27 Feb 2025 09:23:07 GMT
-      ETag:
-      - W/"46b2d208ff47c76f665a58d5a9a82972e12d5066b8f0fcb6b2e3a510105e1d7a"
-      Expires:
-      - Thu, 27 Feb 2025 09:28:07 GMT
-      Source-Age:
-      - '105'
->>>>>>> 5da4fb81
       Strict-Transport-Security:
       - max-age=31536000
       Vary:
@@ -3761,7 +313,6 @@
       X-Cache:
       - HIT
       X-Cache-Hits:
-<<<<<<< HEAD
       - '0'
       X-Content-Type-Options:
       - nosniff
@@ -3775,21 +326,6 @@
       - cache-mrs10536-MRS
       X-Timer:
       - S1740502808.655902,VS0,VE1
-=======
-      - '10'
-      X-Content-Type-Options:
-      - nosniff
-      X-Fastly-Request-ID:
-      - 794f7ae35b7091c030aac24dc93c69e3b8dde67d
-      X-Frame-Options:
-      - deny
-      X-GitHub-Request-Id:
-      - A48A:27B02A:255708:604FFD:67C0261C
-      X-Served-By:
-      - cache-del21746-DEL
-      X-Timer:
-      - S1740648188.820751,VS0,VE0
->>>>>>> 5da4fb81
       X-XSS-Protection:
       - 1; mode=block
     status:
@@ -3810,52 +346,14 @@
     uri: https://github.com/IFRCGo/monty-stac-extension/raw/refs/heads/main/examples/pdc-impacts/pdc-impacts.json
   response:
     body:
-<<<<<<< HEAD
       string: ''
-=======
-      string: !!binary |
-        H4sIAAAAAAAAA9UZ2XLbNvDdX4EyfrBnbEk+lE78knHSdOqHTD1JnpoDA5ErEQ5IsAComHH1710e
-        kngANOU4HdeTQ8Ye2HsXq7s9Qrx97YcQMe+CeKExycV4fKNlfFyejqRajAPF5uZ48uu4PHvmHRV0
-        PFjTaCTic+Uv5GjBTZjORlyOIxmbbLycjE5Gk4pylHOuyA03AnIGb3M88ubWQKy5jEtoANpXPDH5
-        AeK8/3D5mrQQyVwqUgCuDESasDgof30thQA/J9WjkpuM4c858vmIvxByV/yba+DLKILY5Dd8CLkm
-        +MeEQEphW/xLVgUdE6LGrs6yZKsgh3rPxgHMecwLScbaMJ/CWnjtbShWR3Y2JksK+8jZDWrjHdVh
-        Cv5OuYKgIcSW6qh5liiZgDIcarcS8rnBsYZz0ZBjK0nzFM991KMw3u/ATKrAayCs3FJYeHVtajPK
-        Br3uunelMcicgwg0CSH/jL7L3UauN7eOWmapODlNucEoAvnCl2lsVEZ9ibFpZbVBDdl3poIhmL5U
-        imIeOZCUFE2frX8+d85WXRZ2w1mDszRd96Yf4+oQf9U6aSpTh24/rz+VuJVYOydypzIU1P/DdF7y
-        AFQ7tjzBfRQHflKSb43nDXGYwwyDImXj7a2P4qzXR/cHQP5rVSF4TN6nUcRUXhXIq4ygKCwV5ojI
-        WGQEafyvJT3cco0u9oHIeXGwteARmaWGxNLUL6qw9Ib7UD9vKB7mvC25xYO9FW5gdbNVth9P471K
-        R68WCxsNvHaKbVVzJZNd1Q6jTnQ5TNsjQUMKphTLmp7GrDGMd0jq+bTz4OT1mnRVr4xeVdAv7DWy
-        nKQSTEV+C0GVFlsruqzrMlMZG5BwjXFB4zSagXLZiscGFgi2FQprLA63Oc/HNGdhQ2cqHi86xZQZ
-        A6oYMr8cfLw8/uvz3dnq8J/LVy/226h1CyI8rzGM6AR8zgTJhd3UmctZBpwwBYykGg08y8jVb29f
-        OxzYMUAjy/57/U9XBy8vPn0K7s5X+4d3k6MTtMfBR3b8PTfNsftDjlUxONwfqut6AnKoWQl9v7EC
-        wHwTLja7NV1fpFj11cNK8ZrYUohdSrUUK3A1LEFxk9ElE6m1Ma+5Vfk2jFuKVfbRRBNsBm2T78wN
-        tOERM0BdA4h9YmiSuVtPw28sCApyJq7rHjQqhZ4I41HCfPOACOsNE5R9IVU2wHztbuwButzezBOQ
-        iWgPjOV9KIu1sX+TWNOsHd9+7IdcBApiOqHnvfApfdELP5nQk34OJ1N6YuXBApzW6OmEnloZVOAp
-        Pe2hPpvQsx7qsyk966E+R+17qM+n9LyHejqh0x7q6ZROe6ifT+hzKzV2cVAis3o5BBB+yLii2JE6
-        T4cCR0kW2AEY999YZoUtUxGDYjMBFKJEyKzokBbEWYpexXC23wDFWKTS4n2BnU8bK14odcINE1Yg
-        jkpS2kEQpJhwBWsUz6G/kD4T1E8Vxp5vteJCyNk9KE0mlAU3Axi50FIdYMX2sYbgLGlNFeze9nxn
-        PKALyF0jbOB86KT5kKo4PmPWazcbUt4msdiCbUmBT2eUTWMPt8pgJLqKsvkcK6OdPpQYjaG07B5a
-        r4lW03D1iodXzjQuJjkcha2CpnGfGgGL2MIBQtspmdmBicSnhcHxUWS0h8f6aloYtBcjwInGt+bf
-        BoXHbqQAmAmtzYBrbbNoHiXxTarsgsOS+SlzGE1BniuuwMLrXEGnQxCYw1hvQC1cebhGwpk4kYqp
-        XiQh4wX+H9nVozHYBTEM73eFBNcqTRzAvL7Z0yECAdpanZBhIphfODCf2O2BsMXKn633Y7kjqjez
-        64Hbm998EWICUMX1190y/FHG3seYdn/CfNq6ofldx27C7jrqzrF31mbdvRbp+jl47Xjpfzl4+Us5
-        FB+2B+H66/ha4RMhNmQrBIksK4fuwm8ryL3yrzcdLv+4ekG3B+CcjhwaFQLfONgcg9ZhhA9yIWAj
-        d2MZXS3rHRuXdzmw0nojSfNrqfzHadF3MAdVLCLfLNsDluO7k4GByjUtnNUbo8N5qbWg7kDdJr5z
-        SVzT/L1M1dNXWxdSPpbOfxQ7jcfVttyTPJaEV8Wb+HElLN/ZgyS0JuDGpbUcdK0s28laHPbs1iIe
-        X1XrtdNdF72dOLtvedtIoyemjDW/ByhUJcgT06abtgNUqTLp56pysvPXCZ38fuiKOWK3Gynut0aV
-        tU/MGt1a4nTsXv53tfcv3WxK+wwjAAA=
->>>>>>> 5da4fb81
     headers:
       Access-Control-Allow-Origin:
       - ''
       Cache-Control:
       - no-cache
       Content-Length:
-<<<<<<< HEAD
-      - '0'
-=======
-      - '1676'
->>>>>>> 5da4fb81
+      - '0'
       Content-Security-Policy:
       - 'default-src ''none''; base-uri ''self''; child-src github.com/assets-cdn/worker/
         github.com/webpack/ github.com/assets/ gist.github.com/assets-cdn/worker/;
@@ -3897,7 +395,6 @@
       Content-Type:
       - text/html; charset=utf-8
       Date:
-<<<<<<< HEAD
       - Tue, 25 Feb 2025 17:00:07 GMT
       Location:
       - https://raw.githubusercontent.com/IFRCGo/monty-stac-extension/refs/heads/main/examples/pdc-impacts/pdc-impacts.json
@@ -3905,19 +402,9 @@
       - no-referrer-when-downgrade
       Server:
       - GitHub.com
-=======
-      - Thu, 27 Feb 2025 09:23:07 GMT
-      ETag:
-      - W/"46b2d208ff47c76f665a58d5a9a82972e12d5066b8f0fcb6b2e3a510105e1d7a"
-      Expires:
-      - Thu, 27 Feb 2025 09:28:07 GMT
-      Source-Age:
-      - '105'
->>>>>>> 5da4fb81
       Strict-Transport-Security:
       - max-age=31536000; includeSubdomains; preload
       Vary:
-<<<<<<< HEAD
       - X-PJAX, X-PJAX-Container, Turbo-Visit, Turbo-Frame, Accept-Encoding, Accept,
         X-Requested-With
       X-Content-Type-Options:
@@ -3926,27 +413,6 @@
       - deny
       X-GitHub-Request-Id:
       - B281:7FE70:17471A8:17BD5E3:67BDF717
-=======
-      - Authorization,Accept-Encoding,Origin
-      Via:
-      - 1.1 varnish
-      X-Cache:
-      - HIT
-      X-Cache-Hits:
-      - '13'
-      X-Content-Type-Options:
-      - nosniff
-      X-Fastly-Request-ID:
-      - 701c36978198525d94c4f48ea9e806ef74a392a4
-      X-Frame-Options:
-      - deny
-      X-GitHub-Request-Id:
-      - A48A:27B02A:255708:604FFD:67C0261C
-      X-Served-By:
-      - cache-del21736-DEL
-      X-Timer:
-      - S1740648188.962448,VS0,VE0
->>>>>>> 5da4fb81
       X-XSS-Protection:
       - '0'
     status:
@@ -3968,7 +434,6 @@
   response:
     body:
       string: !!binary |
-<<<<<<< HEAD
         H4sIAAAAAAAAA3VTTW/jIBC951cgn2ubVD1sc2yyh94ibffSVVQRjOPZYrBgnDQb5b/vGKjj9ENC
         tnlvmHm8GZ9mjGVQZQuWdZXMoe2ERJ/dDDAeOzUQS6u1kgjWRNyjkC975fyAED8veMEnlHpDZQbS
         E/uHYCIaxM4vyhJqJ3e22AE2/bYAW7bW4LHc84KylF42qhXFX0+J6dwmygDUQcd6tWSPU4GV8tJB
@@ -3977,38 +442,6 @@
         dwJB6BEgaLu1b1eFL1+M5fMf/Ga6v7/afmDv+bjZzKbvc3KO3O+su64PgxH7gH2tIbvlt3c5n9N6
         4nwR1nM2rWt6rb+rPEvVM9+3rXAQXE5uhGlbSNsbdMcXaaurFmQ/f62jn8n5FN+If8JVn8ONwFxq
         yA+g89qmtm3G+hrM6xcT0jhVf/jf4sRfRkOFbnul60l7Z+f/mH43uq0DAAA=
-=======
-        H4sIAAAAAAAAA9UZ2XLbNvDdX4EyfrBnbEk+lE78knHSdOqHTD1JnpoDA5ErEQ5IsAComHH1710e
-        kngANOU4HdeTQ8Ye2HsXq7s9Qrx97YcQMe+CeKExycV4fKNlfFyejqRajAPF5uZ48uu4PHvmHRV0
-        PFjTaCTic+Uv5GjBTZjORlyOIxmbbLycjE5Gk4pylHOuyA03AnIGb3M88ubWQKy5jEtoANpXPDH5
-        AeK8/3D5mrQQyVwqUgCuDESasDgof30thQA/J9WjkpuM4c858vmIvxByV/yba+DLKILY5Dd8CLkm
-        +MeEQEphW/xLVgUdE6LGrs6yZKsgh3rPxgHMecwLScbaMJ/CWnjtbShWR3Y2JksK+8jZDWrjHdVh
-        Cv5OuYKgIcSW6qh5liiZgDIcarcS8rnBsYZz0ZBjK0nzFM991KMw3u/ATKrAayCs3FJYeHVtajPK
-        Br3uunelMcicgwg0CSH/jL7L3UauN7eOWmapODlNucEoAvnCl2lsVEZ9ibFpZbVBDdl3poIhmL5U
-        imIeOZCUFE2frX8+d85WXRZ2w1mDszRd96Yf4+oQf9U6aSpTh24/rz+VuJVYOydypzIU1P/DdF7y
-        AFQ7tjzBfRQHflKSb43nDXGYwwyDImXj7a2P4qzXR/cHQP5rVSF4TN6nUcRUXhXIq4ygKCwV5ojI
-        WGQEafyvJT3cco0u9oHIeXGwteARmaWGxNLUL6qw9Ib7UD9vKB7mvC25xYO9FW5gdbNVth9P471K
-        R68WCxsNvHaKbVVzJZNd1Q6jTnQ5TNsjQUMKphTLmp7GrDGMd0jq+bTz4OT1mnRVr4xeVdAv7DWy
-        nKQSTEV+C0GVFlsruqzrMlMZG5BwjXFB4zSagXLZiscGFgi2FQprLA63Oc/HNGdhQ2cqHi86xZQZ
-        A6oYMr8cfLw8/uvz3dnq8J/LVy/226h1CyI8rzGM6AR8zgTJhd3UmctZBpwwBYykGg08y8jVb29f
-        OxzYMUAjy/57/U9XBy8vPn0K7s5X+4d3k6MTtMfBR3b8PTfNsftDjlUxONwfqut6AnKoWQl9v7EC
-        wHwTLja7NV1fpFj11cNK8ZrYUohdSrUUK3A1LEFxk9ElE6m1Ma+5Vfk2jFuKVfbRRBNsBm2T78wN
-        tOERM0BdA4h9YmiSuVtPw28sCApyJq7rHjQqhZ4I41HCfPOACOsNE5R9IVU2wHztbuwButzezBOQ
-        iWgPjOV9KIu1sX+TWNOsHd9+7IdcBApiOqHnvfApfdELP5nQk34OJ1N6YuXBApzW6OmEnloZVOAp
-        Pe2hPpvQsx7qsyk966E+R+17qM+n9LyHejqh0x7q6ZROe6ifT+hzKzV2cVAis3o5BBB+yLii2JE6
-        T4cCR0kW2AEY999YZoUtUxGDYjMBFKJEyKzokBbEWYpexXC23wDFWKTS4n2BnU8bK14odcINE1Yg
-        jkpS2kEQpJhwBWsUz6G/kD4T1E8Vxp5vteJCyNk9KE0mlAU3Axi50FIdYMX2sYbgLGlNFeze9nxn
-        PKALyF0jbOB86KT5kKo4PmPWazcbUt4msdiCbUmBT2eUTWMPt8pgJLqKsvkcK6OdPpQYjaG07B5a
-        r4lW03D1iodXzjQuJjkcha2CpnGfGgGL2MIBQtspmdmBicSnhcHxUWS0h8f6aloYtBcjwInGt+bf
-        BoXHbqQAmAmtzYBrbbNoHiXxTarsgsOS+SlzGE1BniuuwMLrXEGnQxCYw1hvQC1cebhGwpk4kYqp
-        XiQh4wX+H9nVozHYBTEM73eFBNcqTRzAvL7Z0yECAdpanZBhIphfODCf2O2BsMXKn633Y7kjqjez
-        64Hbm998EWICUMX1190y/FHG3seYdn/CfNq6ofldx27C7jrqzrF31mbdvRbp+jl47Xjpfzl4+Us5
-        FB+2B+H66/ha4RMhNmQrBIksK4fuwm8ryL3yrzcdLv+4ekG3B+CcjhwaFQLfONgcg9ZhhA9yIWAj
-        d2MZXS3rHRuXdzmw0nojSfNrqfzHadF3MAdVLCLfLNsDluO7k4GByjUtnNUbo8N5qbWg7kDdJr5z
-        SVzT/L1M1dNXWxdSPpbOfxQ7jcfVttyTPJaEV8Wb+HElLN/ZgyS0JuDGpbUcdK0s28laHPbs1iIe
-        X1XrtdNdF72dOLtvedtIoyemjDW/ByhUJcgT06abtgNUqTLp56pysvPXCZ38fuiKOWK3Gynut0aV
-        tU/MGt1a4nTsXv53tfcv3WxK+wwjAAA=
->>>>>>> 5da4fb81
     headers:
       Accept-Ranges:
       - bytes
@@ -4021,11 +454,7 @@
       Content-Encoding:
       - gzip
       Content-Length:
-<<<<<<< HEAD
       - '443'
-=======
-      - '1676'
->>>>>>> 5da4fb81
       Content-Security-Policy:
       - default-src 'none'; style-src 'unsafe-inline'; sandbox
       Content-Type:
@@ -4033,7 +462,6 @@
       Cross-Origin-Resource-Policy:
       - cross-origin
       Date:
-<<<<<<< HEAD
       - Tue, 25 Feb 2025 17:00:08 GMT
       ETag:
       - W/"e5d492bd7cb9a16a7a8f89975d4aaf84376463f23fb41c0a96527e7f2cad23ce"
@@ -4041,15 +469,6 @@
       - Tue, 25 Feb 2025 17:05:08 GMT
       Source-Age:
       - '230'
-=======
-      - Thu, 27 Feb 2025 09:23:08 GMT
-      ETag:
-      - W/"46b2d208ff47c76f665a58d5a9a82972e12d5066b8f0fcb6b2e3a510105e1d7a"
-      Expires:
-      - Thu, 27 Feb 2025 09:28:08 GMT
-      Source-Age:
-      - '106'
->>>>>>> 5da4fb81
       Strict-Transport-Security:
       - max-age=31536000
       Vary:
@@ -4059,11 +478,10 @@
       X-Cache:
       - HIT
       X-Cache-Hits:
-      - '6'
+      - '1'
       X-Content-Type-Options:
       - nosniff
       X-Fastly-Request-ID:
-<<<<<<< HEAD
       - 189e0c84f61244fe7824dbfa8f646d3a7833fe3e
       X-Frame-Options:
       - deny
@@ -4073,117 +491,6 @@
       - cache-mrs1050084-MRS
       X-Timer:
       - S1740502808.205028,VS0,VE0
-=======
-      - 4785cda4193e4e6ee0f0f0a3688111f37ece417e
-      X-Frame-Options:
-      - deny
-      X-GitHub-Request-Id:
-      - A48A:27B02A:255708:604FFD:67C0261C
-      X-Served-By:
-      - cache-del21738-DEL
-      X-Timer:
-      - S1740648188.104357,VS0,VE0
-      X-XSS-Protection:
-      - 1; mode=block
-    status:
-      code: 200
-      message: OK
-- request:
-    body: null
-    headers:
-      Accept:
-      - '*/*'
-      Accept-Encoding:
-      - gzip, deflate
-      Connection:
-      - keep-alive
-      User-Agent:
-      - python-requests/2.32.3
-    method: GET
-    uri: https://raw.githubusercontent.com/IFRCGo/monty-stac-extension/refs/heads/main/json-schema/schema.json
-  response:
-    body:
-      string: !!binary |
-        H4sIAAAAAAAAA9UZ2XLbNvDdX4EyfrBnbEk+lE78knHSdOqHTD1JnpoDA5ErEQ5IsAComHH1710e
-        kngANOU4HdeTQ8Ye2HsXq7s9Qrx97YcQMe+CeKExycV4fKNlfFyejqRajAPF5uZ48uu4PHvmHRV0
-        PFjTaCTic+Uv5GjBTZjORlyOIxmbbLycjE5Gk4pylHOuyA03AnIGb3M88ubWQKy5jEtoANpXPDH5
-        AeK8/3D5mrQQyVwqUgCuDESasDgof30thQA/J9WjkpuM4c858vmIvxByV/yba+DLKILY5Dd8CLkm
-        +MeEQEphW/xLVgUdE6LGrs6yZKsgh3rPxgHMecwLScbaMJ/CWnjtbShWR3Y2JksK+8jZDWrjHdVh
-        Cv5OuYKgIcSW6qh5liiZgDIcarcS8rnBsYZz0ZBjK0nzFM991KMw3u/ATKrAayCs3FJYeHVtajPK
-        Br3uunelMcicgwg0CSH/jL7L3UauN7eOWmapODlNucEoAvnCl2lsVEZ9ibFpZbVBDdl3poIhmL5U
-        imIeOZCUFE2frX8+d85WXRZ2w1mDszRd96Yf4+oQf9U6aSpTh24/rz+VuJVYOydypzIU1P/DdF7y
-        AFQ7tjzBfRQHflKSb43nDXGYwwyDImXj7a2P4qzXR/cHQP5rVSF4TN6nUcRUXhXIq4ygKCwV5ojI
-        WGQEafyvJT3cco0u9oHIeXGwteARmaWGxNLUL6qw9Ib7UD9vKB7mvC25xYO9FW5gdbNVth9P471K
-        R68WCxsNvHaKbVVzJZNd1Q6jTnQ5TNsjQUMKphTLmp7GrDGMd0jq+bTz4OT1mnRVr4xeVdAv7DWy
-        nKQSTEV+C0GVFlsruqzrMlMZG5BwjXFB4zSagXLZiscGFgi2FQprLA63Oc/HNGdhQ2cqHi86xZQZ
-        A6oYMr8cfLw8/uvz3dnq8J/LVy/226h1CyI8rzGM6AR8zgTJhd3UmctZBpwwBYykGg08y8jVb29f
-        OxzYMUAjy/57/U9XBy8vPn0K7s5X+4d3k6MTtMfBR3b8PTfNsftDjlUxONwfqut6AnKoWQl9v7EC
-        wHwTLja7NV1fpFj11cNK8ZrYUohdSrUUK3A1LEFxk9ElE6m1Ma+5Vfk2jFuKVfbRRBNsBm2T78wN
-        tOERM0BdA4h9YmiSuVtPw28sCApyJq7rHjQqhZ4I41HCfPOACOsNE5R9IVU2wHztbuwButzezBOQ
-        iWgPjOV9KIu1sX+TWNOsHd9+7IdcBApiOqHnvfApfdELP5nQk34OJ1N6YuXBApzW6OmEnloZVOAp
-        Pe2hPpvQsx7qsyk966E+R+17qM+n9LyHejqh0x7q6ZROe6ifT+hzKzV2cVAis3o5BBB+yLii2JE6
-        T4cCR0kW2AEY999YZoUtUxGDYjMBFKJEyKzokBbEWYpexXC23wDFWKTS4n2BnU8bK14odcINE1Yg
-        jkpS2kEQpJhwBWsUz6G/kD4T1E8Vxp5vteJCyNk9KE0mlAU3Axi50FIdYMX2sYbgLGlNFeze9nxn
-        PKALyF0jbOB86KT5kKo4PmPWazcbUt4msdiCbUmBT2eUTWMPt8pgJLqKsvkcK6OdPpQYjaG07B5a
-        r4lW03D1iodXzjQuJjkcha2CpnGfGgGL2MIBQtspmdmBicSnhcHxUWS0h8f6aloYtBcjwInGt+bf
-        BoXHbqQAmAmtzYBrbbNoHiXxTarsgsOS+SlzGE1BniuuwMLrXEGnQxCYw1hvQC1cebhGwpk4kYqp
-        XiQh4wX+H9nVozHYBTEM73eFBNcqTRzAvL7Z0yECAdpanZBhIphfODCf2O2BsMXKn633Y7kjqjez
-        64Hbm998EWICUMX1190y/FHG3seYdn/CfNq6ofldx27C7jrqzrF31mbdvRbp+jl47Xjpfzl4+Us5
-        FB+2B+H66/ha4RMhNmQrBIksK4fuwm8ryL3yrzcdLv+4ekG3B+CcjhwaFQLfONgcg9ZhhA9yIWAj
-        d2MZXS3rHRuXdzmw0nojSfNrqfzHadF3MAdVLCLfLNsDluO7k4GByjUtnNUbo8N5qbWg7kDdJr5z
-        SVzT/L1M1dNXWxdSPpbOfxQ7jcfVttyTPJaEV8Wb+HElLN/ZgyS0JuDGpbUcdK0s28laHPbs1iIe
-        X1XrtdNdF72dOLtvedtIoyemjDW/ByhUJcgT06abtgNUqTLp56pysvPXCZ38fuiKOWK3Gynut0aV
-        tU/MGt1a4nTsXv53tfcv3WxK+wwjAAA=
-    headers:
-      Accept-Ranges:
-      - bytes
-      Access-Control-Allow-Origin:
-      - '*'
-      Cache-Control:
-      - max-age=300
-      Connection:
-      - keep-alive
-      Content-Encoding:
-      - gzip
-      Content-Length:
-      - '1676'
-      Content-Security-Policy:
-      - default-src 'none'; style-src 'unsafe-inline'; sandbox
-      Content-Type:
-      - text/plain; charset=utf-8
-      Cross-Origin-Resource-Policy:
-      - cross-origin
-      Date:
-      - Thu, 27 Feb 2025 09:23:08 GMT
-      ETag:
-      - W/"46b2d208ff47c76f665a58d5a9a82972e12d5066b8f0fcb6b2e3a510105e1d7a"
-      Expires:
-      - Thu, 27 Feb 2025 09:28:08 GMT
-      Source-Age:
-      - '105'
-      Strict-Transport-Security:
-      - max-age=31536000
-      Vary:
-      - Authorization,Accept-Encoding,Origin
-      Via:
-      - 1.1 varnish
-      X-Cache:
-      - HIT
-      X-Cache-Hits:
-      - '11'
-      X-Content-Type-Options:
-      - nosniff
-      X-Fastly-Request-ID:
-      - 7aeedf2eba725ceef0784231e67e5c07a54cf8a6
-      X-Frame-Options:
-      - deny
-      X-GitHub-Request-Id:
-      - A48A:27B02A:255708:604FFD:67C0261C
-      X-Served-By:
-      - cache-del21734-DEL
-      X-Timer:
-      - S1740648188.245149,VS0,VE0
->>>>>>> 5da4fb81
       X-XSS-Protection:
       - 1; mode=block
     status:
